include Makefile.include

AM_CPPFLAGS += -I$(builddir)

noinst_LIBRARIES = \
  libdarkcoin_server.a \
  libdarkcoin_common.a \
  libdarkcoin_cli.a
if ENABLE_WALLET
noinst_LIBRARIES += libdarkcoin_wallet.a
endif

bin_PROGRAMS =

if BUILD_BITCOIND
  bin_PROGRAMS += darkcoind
endif

if BUILD_BITCOIN_CLI
  bin_PROGRAMS += darkcoin-cli
endif

SUBDIRS = . $(BUILD_QT) $(BUILD_TEST)
DIST_SUBDIRS = . qt test
.PHONY: FORCE
# darkcoin core #
BITCOIN_CORE_H = \
  activemasternode.h \
  addrman.h \
  alert.h \
  allocators.h \
  base58.h bignum.h \
  bloom.h \
  chainparams.h \
  checkpoints.h \
  checkqueue.h \
  clientversion.h \
  coincontrol.h \
  coins.h \
  compat.h \
  core.h \
  crypter.h \
  darksend.h \
  db.h \
  hash.h \
  init.h \
  instantx.h \
  key.h \
  keystore.h \
  leveldbwrapper.h \
  limitedmap.h \
  main.h \
  masternode.h \
  miner.h \
  mruset.h \
  netbase.h \
  net.h \
  noui.h \
  protocol.h \
  rpcclient.h \
  rpcprotocol.h \
  rpcserver.h \
  script.h \
  serialize.h \
  sph_blake.h \
  sph_bmw.h \
  sph_cubehash.h \
  sph_echo.h \
  sph_groestl.h \
  sph_jh.h \
  sph_keccak.h \
  sph_luffa.h \
  sph_shavite.h \
  sph_simd.h \
  sph_skein.h \
  sph_types.h \
  sync.h \
  threadsafety.h \
  tinyformat.h \
  txdb.h \
  txmempool.h \
  ui_interface.h \
  uint256.h \
  util.h \
  version.h \
  walletdb.h \
  wallet.h

JSON_H = \
  json/json_spirit.h \
  json/json_spirit_error_position.h \
  json/json_spirit_reader.h \
  json/json_spirit_reader_template.h \
  json/json_spirit_stream_reader.h \
  json/json_spirit_utils.h \
  json/json_spirit_value.h \
  json/json_spirit_writer.h \
  json/json_spirit_writer_template.h

obj/build.h: FORCE
	@$(MKDIR_P) $(abs_top_builddir)/src/obj
	@$(top_srcdir)/share/genbuild.sh $(abs_top_builddir)/src/obj/build.h \
	  $(abs_top_srcdir)
version.o: obj/build.h

libdarkcoin_server_a_SOURCES = \
<<<<<<< HEAD
=======
  activemasternode.cpp \
>>>>>>> 0184cf74
  addrman.cpp \
  alert.cpp \
  bloom.cpp \
  checkpoints.cpp \
  coins.cpp \
  init.cpp \
  keystore.cpp \
  leveldbwrapper.cpp \
  main.cpp \
  miner.cpp \
  net.cpp \
  noui.cpp \
  rpcblockchain.cpp \
  rpcdarksend.cpp \
  rpcmining.cpp \
  rpcmisc.cpp \
  rpcnet.cpp \
  rpcrawtransaction.cpp \
  rpcserver.cpp \
  txdb.cpp \
  txmempool.cpp \
  $(JSON_H) \
  $(BITCOIN_CORE_H)

libdarkcoin_wallet_a_SOURCES = \
<<<<<<< HEAD
=======
  activemasternode.cpp \
>>>>>>> 0184cf74
  db.cpp \
  crypter.cpp \
  rpcdump.cpp \
  rpcwallet.cpp \
  wallet.cpp \
  walletdb.cpp \
  $(BITCOIN_CORE_H)

libdarkcoin_common_a_SOURCES = \
<<<<<<< HEAD
=======
  activemasternode.cpp \
>>>>>>> 0184cf74
  base58.cpp \
  allocators.cpp \
  chainparams.cpp \
  core.cpp \
  darksend.cpp \
  masternode.cpp \
  instantx.cpp \
  hash.cpp \
  key.cpp \
  netbase.cpp \
  protocol.cpp \
  rpcprotocol.cpp \
  script.cpp \
  sync.cpp \
  util.cpp \
  version.cpp \
  aes_helper.c \
  luffa.c \
  groestl.c \
  jh.c \
  echo.c \
  shavite.c \
  keccak.c \
  skein.c \
  bmw.c \
  simd.c \
  cubehash.c \
  blake.c \
  $(BITCOIN_CORE_H)

if GLIBC_BACK_COMPAT
libdarkcoin_common_a_SOURCES += compat/glibc_compat.cpp
libdarkcoin_common_a_SOURCES += compat/glibcxx_compat.cpp
endif

libdarkcoin_cli_a_SOURCES = \
  rpcclient.cpp \
  $(BITCOIN_CORE_H)

nodist_libdarkcoin_common_a_SOURCES = $(top_srcdir)/src/obj/build.h
#

# darkcoind binary #
darkcoind_LDADD = \
  libdarkcoin_server.a \
  libdarkcoin_cli.a \
  libdarkcoin_common.a \
  $(LIBLEVELDB) \
  $(LIBMEMENV)
if ENABLE_WALLET
darkcoind_LDADD += libdarkcoin_wallet.a
endif
darkcoind_SOURCES = darkcoind.cpp
#

if TARGET_WINDOWS
darkcoind_SOURCES += bitcoind-res.rc
endif

AM_CPPFLAGS += $(BDB_CPPFLAGS)
darkcoind_LDADD += $(BOOST_LIBS) $(BDB_LIBS)

# darkcoin-cli binary #
darkcoin_cli_LDADD = \
  libdarkcoin_cli.a \
  libdarkcoin_common.a \
  $(BOOST_LIBS)
darkcoin_cli_SOURCES = darkcoin-cli.cpp
#

if TARGET_WINDOWS
darkcoin_cli_SOURCES += bitcoin-cli-res.rc
endif

# NOTE: This dependency is not strictly necessary, but without it make may try to build both in parallel, which breaks the LevelDB build system in a race
leveldb/libleveldb.a: leveldb/libmemenv.a

leveldb/%.a:
	@echo "Building LevelDB ..." && $(MAKE) -C $(@D) $(@F) CXX="$(CXX)" \
	  CC="$(CC)" PLATFORM=$(TARGET_OS) AR="$(AR)" $(LEVELDB_TARGET_FLAGS) \
	  OPT="$(CXXFLAGS) $(CPPFLAGS)"

qt/bitcoinstrings.cpp: $(libdarkcoin_server_a_SOURCES) $(libdarkcoin_common_a_SOURCES) $(libdarkcoin_cli_a_SOURCES)
	@test -n $(XGETTEXT) || echo "xgettext is required for updating translations"
	@cd $(top_srcdir); XGETTEXT=$(XGETTEXT) share/qt/extract_strings_qt.py

CLEANFILES = leveldb/libleveldb.a leveldb/libmemenv.a *.gcda *.gcno

DISTCLEANFILES = obj/build.h

EXTRA_DIST = leveldb Makefile.include

clean-local:
	-$(MAKE) -C leveldb clean
	rm -f leveldb/*/*.gcno leveldb/helpers/memenv/*.gcno<|MERGE_RESOLUTION|>--- conflicted
+++ resolved
@@ -104,10 +104,7 @@
 version.o: obj/build.h
 
 libdarkcoin_server_a_SOURCES = \
-<<<<<<< HEAD
-=======
   activemasternode.cpp \
->>>>>>> 0184cf74
   addrman.cpp \
   alert.cpp \
   bloom.cpp \
@@ -133,10 +130,7 @@
   $(BITCOIN_CORE_H)
 
 libdarkcoin_wallet_a_SOURCES = \
-<<<<<<< HEAD
-=======
   activemasternode.cpp \
->>>>>>> 0184cf74
   db.cpp \
   crypter.cpp \
   rpcdump.cpp \
@@ -146,10 +140,7 @@
   $(BITCOIN_CORE_H)
 
 libdarkcoin_common_a_SOURCES = \
-<<<<<<< HEAD
-=======
   activemasternode.cpp \
->>>>>>> 0184cf74
   base58.cpp \
   allocators.cpp \
   chainparams.cpp \
