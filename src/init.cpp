// Copyright (c) 2009-2010 Satoshi Nakamoto
// Copyright (c) 2009-2015 The Bitcoin developers
// Copyright (c) 2014-2015 The Dash developers
// Copyright (c) 2011-2013 The PPCoin developers
// Copyright (c) 2013-2014 The NovaCoin Developers
// Copyright (c) 2014-2018 The BlackCoin Developers
// Copyright (c) 2015-2020 The PIVX developers
// Copyright (c) 2018-2020 The Rapids developers
// Distributed under the MIT software license, see the accompanying
// file COPYING or http://www.opensource.org/licenses/mit-license.php.

#if defined(HAVE_CONFIG_H)
#include "config/rapids-config.h"
#endif

#include "init.h"

#include "activemasternode.h"
#include "addrman.h"
#include "amount.h"
#include "checkpoints.h"
#include "compat/sanity.h"
#include "fs.h"
#include "httpserver.h"
#include "httprpc.h"
#include "key.h"
#include "main.h"
#include "masternode-budget.h"
#include "masternode-payments.h"
#include "masternodeconfig.h"
#include "masternodeman.h"
#include "messagesigner.h"
#include "miner.h"
#include "netbase.h"
#include "net.h"
#include "rpc/server.h"
#include "script/standard.h"
#include "script/sigcache.h"
#include "scheduler.h"
#include "spork.h"
#include "sporkdb.h"
#include "txdb.h"
#include "torcontrol.h"
#include "guiinterface.h"
#include "guiinterfaceutil.h"
#include "util.h"
#include "utilmoneystr.h"
#include "util/threadnames.h"
#include "validationinterface.h"

#ifdef ENABLE_WALLET
#include "wallet/db.h"
#include "wallet/wallet.h"
#include "wallet/walletdb.h"

#endif

#include <fstream>
#include <stdint.h>
#include <stdio.h>

#ifndef WIN32
#include <signal.h>
#endif

#include <boost/algorithm/string/predicate.hpp>
#include <boost/algorithm/string/replace.hpp>
#include <boost/interprocess/sync/file_lock.hpp>
#include <boost/thread.hpp>
#include <boost/foreach.hpp>

#if ENABLE_ZMQ
#include "zmq/zmqnotificationinterface.h"
#endif


#ifdef ENABLE_WALLET
int nWalletBackups = 10;
#endif
volatile bool fFeeEstimatesInitialized = false;
volatile bool fRestartRequested = false; // true: restart false: shutdown

#if ENABLE_ZMQ
static CZMQNotificationInterface* pzmqNotificationInterface = NULL;
#endif

#ifdef WIN32
// Win32 LevelDB doesn't use filedescriptors, and the ones used for
// accessing block files, don't count towards to fd_set size limit
// anyway.
#define MIN_CORE_FILEDESCRIPTORS 0
#else
#define MIN_CORE_FILEDESCRIPTORS 150
#endif

/** Used to pass flags to the Bind() function */
enum BindFlags {
    BF_NONE = 0,
    BF_EXPLICIT = (1U << 0),
    BF_REPORT_ERROR = (1U << 1),
    BF_WHITELIST = (1U << 2),
};

static const char* FEE_ESTIMATES_FILENAME = "fee_estimates.dat";
CClientUIInterface uiInterface;

//////////////////////////////////////////////////////////////////////////////
//
// Shutdown
//

//
// Thread management and startup/shutdown:
//
// The network-processing threads are all part of a thread group
// created by AppInit() or the Qt main() function.
//
// A clean exit happens when StartShutdown() or the SIGTERM
// signal handler sets fRequestShutdown, which triggers
// the DetectShutdownThread(), which interrupts the main thread group.
// DetectShutdownThread() then exits, which causes AppInit() to
// continue (it .joins the shutdown thread).
// Shutdown() is then
// called to clean up database connections, and stop other
// threads that should only be stopped after the main network-processing
// threads have exited.
//
// Note that if running -daemon the parent process returns from AppInit2
// before adding any threads to the threadGroup, so .join_all() returns
// immediately and the parent exits from main().
//
// Shutdown for Qt is very similar, only it uses a QTimer to detect
// fRequestShutdown getting set, and then does the normal Qt
// shutdown thing.
//

volatile bool fRequestShutdown = false;

void StartShutdown()
{
    fRequestShutdown = true;
}
bool ShutdownRequested()
{
    return fRequestShutdown || fRestartRequested;
}

class CCoinsViewErrorCatcher : public CCoinsViewBacked
{
public:
    CCoinsViewErrorCatcher(CCoinsView* view) : CCoinsViewBacked(view) {}
    bool GetCoins(const uint256& txid, CCoins& coins) const
    {
        try {
            return CCoinsViewBacked::GetCoins(txid, coins);
        } catch (const std::runtime_error& e) {
            uiInterface.ThreadSafeMessageBox(_("Error reading from database, shutting down."), "", CClientUIInterface::MSG_ERROR);
            LogPrintf("Error reading from database: %s\n", e.what());
            // Starting the shutdown sequence and returning false to the caller would be
            // interpreted as 'entry not found' (as opposed to unable to read data), and
            // could lead to invalid interpration. Just exit immediately, as we can't
            // continue anyway, and all writes should be atomic.
            abort();
        }
    }
    // Writes do not need similar protection, as failure to write is handled by the caller.
};

static CCoinsViewDB* pcoinsdbview = NULL;
static CCoinsViewErrorCatcher* pcoinscatcher = NULL;
static boost::scoped_ptr<ECCVerifyHandle> globalVerifyHandle;

static boost::thread_group threadGroup;
static CScheduler scheduler;
void Interrupt()
{
    InterruptHTTPServer();
    InterruptHTTPRPC();
    InterruptRPC();
    InterruptREST();
    InterruptTorControl();
}

/** Preparing steps before shutting down or restarting the wallet */
void PrepareShutdown()
{
    fRequestShutdown = true;  // Needed when we shutdown the wallet
    fRestartRequested = true; // Needed when we restart the wallet
    LogPrintf("%s: In progress...\n", __func__);
    static RecursiveMutex cs_Shutdown;
    TRY_LOCK(cs_Shutdown, lockShutdown);
    if (!lockShutdown)
        return;

    /// Note: Shutdown() must be able to handle cases in which AppInit2() failed part of the way,
    /// for example if the data directory was found to be locked.
    /// Be sure that anything that writes files or flushes caches only does this if the respective
    /// module was initialized.
    util::ThreadRename("rapids-shutoff");
    mempool.AddTransactionsUpdated(1);
    StopHTTPRPC();
    StopREST();
    StopRPC();
    StopHTTPServer();
#ifdef ENABLE_WALLET
    if (pwalletMain)
        bitdb.Flush(false);
    GenerateBitcoins(false, NULL, 0);
#endif
    StopNode();
    DumpMasternodes();
    DumpBudgets();
    DumpMasternodePayments();
    UnregisterNodeSignals(GetNodeSignals());

    // After everything has been shut down, but before things get flushed, stop the
    // CScheduler/checkqueue threadGroup
    threadGroup.interrupt_all();
    threadGroup.join_all();

    if (fFeeEstimatesInitialized) {
        fs::path est_path = GetDataDir() / FEE_ESTIMATES_FILENAME;
        CAutoFile est_fileout(fsbridge::fopen(est_path, "wb"), SER_DISK, CLIENT_VERSION);
        if (!est_fileout.IsNull())
            mempool.WriteFeeEstimates(est_fileout);
        else
            LogPrintf("%s: Failed to write fee estimates to %s\n", __func__, est_path.string());
        fFeeEstimatesInitialized = false;
    }

    {
        LOCK(cs_main);
        if (pcoinsTip != NULL) {
            FlushStateToDisk();

            //record that client took the proper shutdown procedure
            pblocktree->WriteFlag("shutdown", true);
        }
        delete pcoinsTip;
        pcoinsTip = NULL;
        delete pcoinscatcher;
        pcoinscatcher = NULL;
        delete pcoinsdbview;
        pcoinsdbview = NULL;
        delete pblocktree;
        pblocktree = NULL;
        delete pSporkDB;
        pSporkDB = NULL;
    }
#ifdef ENABLE_WALLET
    if (pwalletMain)
        bitdb.Flush(true);
#endif

#if ENABLE_ZMQ
    if (pzmqNotificationInterface) {
        UnregisterValidationInterface(pzmqNotificationInterface);
        delete pzmqNotificationInterface;
        pzmqNotificationInterface = NULL;
    }
#endif

    // Disconnect all slots
    UnregisterAllValidationInterfaces();

#ifndef WIN32
    try {
        fs::remove(GetPidFile());
    } catch (const fs::filesystem_error& e) {
        LogPrintf("%s: Unable to remove pidfile: %s\n", __func__, e.what());
    }
#endif
}

/**
* Shutdown is split into 2 parts:
* Part 1: shut down everything but the main wallet instance (done in PrepareShutdown() )
* Part 2: delete wallet instance
*
* In case of a restart PrepareShutdown() was already called before, but this method here gets
* called implicitly when the parent object is deleted. In this case we have to skip the
* PrepareShutdown() part because it was already executed and just delete the wallet instance.
*/
void Shutdown()
{
    // Shutdown part 1: prepare shutdown
    if (!fRestartRequested) {
        PrepareShutdown();
    }
    // Shutdown part 2: Stop TOR thread and delete wallet instance
    StopTorControl();
#ifdef ENABLE_WALLET
    delete pwalletMain;
    pwalletMain = NULL;
#endif
    globalVerifyHandle.reset();
    ECC_Stop();
    LogPrintf("%s: done\n", __func__);
}

/**
 * Signal handlers are very limited in what they are allowed to do, so:
 */
void HandleSIGTERM(int)
{
    StartShutdown();
}

void HandleSIGHUP(int)
{
    g_logger->m_reopen_file = true;
}

#ifndef WIN32
static void registerSignalHandler(int signal, void(*handler)(int))
{
    struct sigaction sa;
    sa.sa_handler = handler;
    sigemptyset(&sa.sa_mask);
    sa.sa_flags = 0;
    sigaction(signal, &sa, nullptr);
}
#endif

bool static Bind(const CService& addr, unsigned int flags)
{
    if (!(flags & BF_EXPLICIT) && IsLimited(addr))
        return false;
    std::string strError;
    if (!BindListenPort(addr, strError, (flags & BF_WHITELIST) != 0)) {
        if (flags & BF_REPORT_ERROR)
            return UIError(strError);
        return false;
    }
    return true;
}

void OnRPCStarted()
{
    uiInterface.NotifyBlockTip.connect(RPCNotifyBlockChange);
}

void OnRPCStopped()
{
    uiInterface.NotifyBlockTip.disconnect(RPCNotifyBlockChange);
    //RPCNotifyBlockChange(0);
    g_best_block_cv.notify_all();
    LogPrint(BCLog::RPC, "RPC stopped.\n");
}

void OnRPCPreCommand(const CRPCCommand& cmd)
{
#ifdef ENABLE_WALLET
    if (cmd.reqWallet && !pwalletMain)
        throw JSONRPCError(RPC_METHOD_NOT_FOUND, "Method not found (disabled)");
#endif

    // Observe safe mode
    std::string strWarning = GetWarnings("rpc");
    if (strWarning != "" && !GetBoolArg("-disablesafemode", false) &&
        !cmd.okSafeMode)
        throw JSONRPCError(RPC_FORBIDDEN_BY_SAFE_MODE, std::string("Safe mode: ") + strWarning);
}

std::string HelpMessage(HelpMessageMode mode)
{

    // When adding new options to the categories, please keep and ensure alphabetical ordering.
    std::string strUsage = HelpMessageGroup(_("Options:"));
    strUsage += HelpMessageOpt("-?", _("This help message"));
    strUsage += HelpMessageOpt("-version", _("Print version and exit"));
    strUsage += HelpMessageOpt("-alertnotify=<cmd>", _("Execute command when a relevant alert is received or we see a really long fork (%s in cmd is replaced by message)"));
    strUsage += HelpMessageOpt("-blocknotify=<cmd>", _("Execute command when the best block changes (%s in cmd is replaced by block hash)"));
    strUsage += HelpMessageOpt("-blocksizenotify=<cmd>", _("Execute command when the best block changes and its size is over (%s in cmd is replaced by block hash, %d with the block size)"));
    strUsage += HelpMessageOpt("-checkblocks=<n>", strprintf(_("How many blocks to check at startup (default: %u, 0 = all)"), 500));
    strUsage += HelpMessageOpt("-conf=<file>", strprintf(_("Specify configuration file (default: %s)"), "rapids.conf"));
    if (mode == HMM_BITCOIND) {
#if !defined(WIN32)
        strUsage += HelpMessageOpt("-daemon", _("Run in the background as a daemon and accept commands"));
#endif
    }
    strUsage += HelpMessageOpt("-datadir=<dir>", _("Specify data directory"));
    strUsage += HelpMessageOpt("-debuglogfile=<file>", strprintf(_("Specify location of debug log file: this can be an absolute path or a path relative to the data directory (default: %s)"), DEFAULT_DEBUGLOGFILE));
    strUsage += HelpMessageOpt("-dbcache=<n>", strprintf(_("Set database cache size in megabytes (%d to %d, default: %d)"), nMinDbCache, nMaxDbCache, nDefaultDbCache));
    strUsage += HelpMessageOpt("-loadblock=<file>", _("Imports blocks from external blk000??.dat file") + " " + _("on startup"));
    strUsage += HelpMessageOpt("-maxreorg=<n>", strprintf(_("Set the Maximum reorg depth (default: %u)"), DEFAULT_MAX_REORG_DEPTH));
    strUsage += HelpMessageOpt("-maxorphantx=<n>", strprintf(_("Keep at most <n> unconnectable transactions in memory (default: %u)"), DEFAULT_MAX_ORPHAN_TRANSACTIONS));
    strUsage += HelpMessageOpt("-maxmempool=<n>", strprintf(_("Keep the transaction memory pool below <n> megabytes (default: %u)"), DEFAULT_MAX_MEMPOOL_SIZE));
    strUsage += HelpMessageOpt("-mempoolexpiry=<n>", strprintf(_("Do not keep transactions in the mempool longer than <n> hours (default: %u)"), DEFAULT_MEMPOOL_EXPIRY));
    strUsage += HelpMessageOpt("-par=<n>", strprintf(_("Set the number of script verification threads (%u to %d, 0 = auto, <0 = leave that many cores free, default: %d)"), -GetNumCores(), MAX_SCRIPTCHECK_THREADS, DEFAULT_SCRIPTCHECK_THREADS));
#ifndef WIN32
    strUsage += HelpMessageOpt("-pid=<file>", strprintf(_("Specify pid file (default: %s)"), "rapidsd.pid"));
#endif
    strUsage += HelpMessageOpt("-reindex", _("Rebuild block chain index from current blk000??.dat files") + " " + _("on startup"));
    strUsage += HelpMessageOpt("-reindexmoneysupply", strprintf(_("Reindex the %s and z%s money supply statistics"), CURRENCY_UNIT, CURRENCY_UNIT) + " " + _("on startup"));
    strUsage += HelpMessageOpt("-resync", _("Delete blockchain folders and resync from scratch") + " " + _("on startup"));
#if !defined(WIN32)
    strUsage += HelpMessageOpt("-sysperms", _("Create new files with system default permissions, instead of umask 077 (only effective with disabled wallet functionality)"));
#endif
    strUsage += HelpMessageOpt("-txindex", strprintf(_("Maintain a full transaction index, used by the getrawtransaction rpc call (default: %u)"), 0));
<<<<<<< HEAD
	strUsage += HelpMessageOpt("-addressindex", strprintf(_("Maintain a full address index, used to query for the balance, txids and unspent outputs for addresses (default: %u)"), DEFAULT_ADDRESSINDEX));
	strUsage += HelpMessageOpt("-forcestart", _("Attempt to force blockchain corruption recovery") + " " + _("on startup"));
=======
    strUsage += HelpMessageOpt("-addressindex", strprintf(_("Maintain a full address index, used to query for the balance, txids and unspent outputs for addresses (default: %u)"), DEFAULT_ADDRESSINDEX));
    strUsage += HelpMessageOpt("-forcestart", _("Attempt to force blockchain corruption recovery") + " " + _("on startup"));
>>>>>>> 2fb4aaa9

    strUsage += HelpMessageGroup(_("Connection options:"));
    strUsage += HelpMessageOpt("-addnode=<ip>", _("Add a node to connect to and attempt to keep the connection open"));
    strUsage += HelpMessageOpt("-banscore=<n>", strprintf(_("Threshold for disconnecting misbehaving peers (default: %u)"), 100));
    strUsage += HelpMessageOpt("-bantime=<n>", strprintf(_("Number of seconds to keep misbehaving peers from reconnecting (default: %u)"), 86400));
    strUsage += HelpMessageOpt("-bind=<addr>", _("Bind to given address and always listen on it. Use [host]:port notation for IPv6"));
    strUsage += HelpMessageOpt("-connect=<ip>", _("Connect only to the specified node(s); -noconnect or -connect=0 alone to disable automatic connections"));
    strUsage += HelpMessageOpt("-discover", _("Discover own IP address (default: 1 when listening and no -externalip)"));
    strUsage += HelpMessageOpt("-dns", _("Allow DNS lookups for -addnode, -seednode and -connect") + " " + _("(default: 1)"));
    strUsage += HelpMessageOpt("-dnsseed", _("Query for peer addresses via DNS lookup, if low on addresses (default: 1 unless -connect/-noconnect)"));
    strUsage += HelpMessageOpt("-externalip=<ip>", _("Specify your own public address"));
    strUsage += HelpMessageOpt("-forcednsseed", strprintf(_("Always query for peer addresses via DNS lookup (default: %u)"), 0));
    strUsage += HelpMessageOpt("-listen", _("Accept connections from outside (default: 1 if no -proxy or -connect/-noconnect)"));
    strUsage += HelpMessageOpt("-listenonion", strprintf(_("Automatically create Tor hidden service (default: %d)"), DEFAULT_LISTEN_ONION));
    strUsage += HelpMessageOpt("-maxconnections=<n>", strprintf(_("Maintain at most <n> connections to peers (default: %u)"), DEFAULT_MAX_PEER_CONNECTIONS));
    strUsage += HelpMessageOpt("-maxreceivebuffer=<n>", strprintf(_("Maximum per-connection receive buffer, <n>*1000 bytes (default: %u)"), 5000));
    strUsage += HelpMessageOpt("-maxsendbuffer=<n>", strprintf(_("Maximum per-connection send buffer, <n>*1000 bytes (default: %u)"), 1000));
    strUsage += HelpMessageOpt("-onion=<ip:port>", strprintf(_("Use separate SOCKS5 proxy to reach peers via Tor hidden services (default: %s)"), "-proxy"));
    strUsage += HelpMessageOpt("-onlynet=<net>", _("Only connect to nodes in network <net> (ipv4, ipv6 or onion)"));
    strUsage += HelpMessageOpt("-permitbaremultisig", strprintf(_("Relay non-P2SH multisig (default: %u)"), 1));
    strUsage += HelpMessageOpt("-peerbloomfilters", strprintf(_("Support filtering of blocks and transaction with bloom filters (default: %u)"), DEFAULT_PEERBLOOMFILTERS));
    strUsage += HelpMessageOpt("-port=<port>", strprintf(_("Listen for connections on <port> (default: %u or testnet: %u)"), 28732, 51474));
    strUsage += HelpMessageOpt("-proxy=<ip:port>", _("Connect through SOCKS5 proxy"));
    strUsage += HelpMessageOpt("-proxyrandomize", strprintf(_("Randomize credentials for every proxy connection. This enables Tor stream isolation (default: %u)"), 1));
    strUsage += HelpMessageOpt("-seednode=<ip>", _("Connect to a node to retrieve peer addresses, and disconnect"));
    strUsage += HelpMessageOpt("-timeout=<n>", strprintf(_("Specify connection timeout in milliseconds (minimum: 1, default: %d)"), DEFAULT_CONNECT_TIMEOUT));
    strUsage += HelpMessageOpt("-torcontrol=<ip>:<port>", strprintf(_("Tor control port to use if onion listening enabled (default: %s)"), DEFAULT_TOR_CONTROL));
    strUsage += HelpMessageOpt("-torpassword=<pass>", _("Tor control port password (default: empty)"));
#ifdef USE_UPNP
#if USE_UPNP
    strUsage += HelpMessageOpt("-upnp", _("Use UPnP to map the listening port (default: 1 when listening)"));
#else
    strUsage += HelpMessageOpt("-upnp", strprintf(_("Use UPnP to map the listening port (default: %u)"), 0));
#endif
#endif
    strUsage += HelpMessageOpt("-whitebind=<addr>", _("Bind to given address and whitelist peers connecting to it. Use [host]:port notation for IPv6"));
    strUsage += HelpMessageOpt("-whitelist=<netmask>", _("Whitelist peers connecting from the given netmask or IP address. Can be specified multiple times.") +
        " " + _("Whitelisted peers cannot be DoS banned and their transactions are always relayed, even if they are already in the mempool, useful e.g. for a gateway"));


#ifdef ENABLE_WALLET
    strUsage += HelpMessageGroup(_("Wallet options:"));
    strUsage += HelpMessageOpt("-backuppath=<dir|file>", _("Specify custom backup path to add a copy of any wallet backup. If set as dir, every backup generates a timestamped file. If set as file, will rewrite to that file every backup."));
    strUsage += HelpMessageOpt("-createwalletbackups=<n>", _("Number of automatic wallet backups (default: 10)"));
    strUsage += HelpMessageOpt("-custombackupthreshold=<n>", strprintf(_("Number of custom location backups to retain (default: %d)"), DEFAULT_CUSTOMBACKUPTHRESHOLD));
    strUsage += HelpMessageOpt("-disablewallet", _("Do not load the wallet and disable wallet RPC calls"));
    strUsage += HelpMessageOpt("-keypool=<n>", strprintf(_("Set key pool size to <n> (default: %u)"), 100));
    if (GetBoolArg("-help-debug", false))
        strUsage += HelpMessageOpt("-mintxfee=<amt>", strprintf(_("Fees (in %s/Kb) smaller than this are considered zero fee for transaction creation (default: %s)"),
                CURRENCY_UNIT, FormatMoney(CWallet::minTxFee.GetFeePerK())));
    strUsage += HelpMessageOpt("-paytxfee=<amt>", strprintf(_("Fee (in %s/kB) to add to transactions you send (default: %s)"), CURRENCY_UNIT, FormatMoney(payTxFee.GetFeePerK())));
    strUsage += HelpMessageOpt("-rescan", _("Rescan the block chain for missing wallet transactions") + " " + _("on startup"));
    strUsage += HelpMessageOpt("-salvagewallet", _("Attempt to recover private keys from a corrupt wallet.dat") + " " + _("on startup"));
    strUsage += HelpMessageOpt("-sendfreetransactions", strprintf(_("Send transactions as zero-fee transactions if possible (default: %u)"), 0));
    strUsage += HelpMessageOpt("-spendzeroconfchange", strprintf(_("Spend unconfirmed change when sending transactions (default: %u)"), 1));
    strUsage += HelpMessageOpt("-disablesystemnotifications", strprintf(_("Disable OS notifications for incoming transactions (default: %u)"), 0));
    strUsage += HelpMessageOpt("-txconfirmtarget=<n>", strprintf(_("If paytxfee is not set, include enough fee so transactions begin confirmation on average within n blocks (default: %u)"), 1));
    strUsage += HelpMessageOpt("-maxtxfee=<amt>", strprintf(_("Maximum total fees to use in a single wallet transaction, setting too low may abort large transactions (default: %s)"),
        FormatMoney(maxTxFee)));
    strUsage += HelpMessageOpt("-legacywallet", _("On first run, create a legacy wallet instead of a HD wallet"));
    strUsage += HelpMessageOpt("-upgradewallet", _("Upgrade wallet to latest format") + " " + _("on startup"));
    strUsage += HelpMessageOpt("-wallet=<file>", _("Specify wallet file (within data directory)") + " " + strprintf(_("(default: %s)"), "wallet.dat"));
    strUsage += HelpMessageOpt("-walletnotify=<cmd>", _("Execute command when a wallet transaction changes (%s in cmd is replaced by TxID)"));
    if (mode == HMM_BITCOIN_QT)
        strUsage += HelpMessageOpt("-windowtitle=<name>", _("Wallet window title"));
    strUsage += HelpMessageOpt("-zapwallettxes=<mode>", _("Delete all wallet transactions and only recover those parts of the blockchain through -rescan on startup") +
        " " + _("(1 = keep tx meta data e.g. account owner and payment request information, 2 = drop tx meta data)"));
#endif

#if ENABLE_ZMQ
    strUsage += HelpMessageGroup(_("ZeroMQ notification options:"));
    strUsage += HelpMessageOpt("-zmqpubhashblock=<address>", _("Enable publish hash block in <address>"));
    strUsage += HelpMessageOpt("-zmqpubhashtx=<address>", _("Enable publish hash transaction in <address>"));
    strUsage += HelpMessageOpt("-zmqpubhashtxlock=<address>", _("Enable publish hash transaction (locked via SwiftX) in <address>"));
    strUsage += HelpMessageOpt("-zmqpubrawblock=<address>", _("Enable publish raw block in <address>"));
    strUsage += HelpMessageOpt("-zmqpubrawtx=<address>", _("Enable publish raw transaction in <address>"));
    strUsage += HelpMessageOpt("-zmqpubrawtxlock=<address>", _("Enable publish raw transaction (locked via SwiftX) in <address>"));
#endif

    strUsage += HelpMessageGroup(_("Debugging/Testing options:"));
    strUsage += HelpMessageOpt("-uacomment=<cmt>", _("Append comment to the user agent string"));
    if (GetBoolArg("-help-debug", false)) {
        strUsage += HelpMessageOpt("-checkblockindex", strprintf("Do a full consistency check for mapBlockIndex, setBlockIndexCandidates, chainActive and mapBlocksUnlinked occasionally. Also sets -checkmempool (default: %u)", Params(CBaseChainParams::MAIN).DefaultConsistencyChecks()));
        strUsage += HelpMessageOpt("-checkmempool=<n>", strprintf("Run checks every <n> transactions (default: %u)", Params(CBaseChainParams::MAIN).DefaultConsistencyChecks()));
        strUsage += HelpMessageOpt("-checkpoints", strprintf(_("Only accept block chain matching built-in checkpoints (default: %u)"), 1));
        strUsage += HelpMessageOpt("-dblogsize=<n>", strprintf(_("Flush database activity from memory pool to disk log every <n> megabytes (default: %u)"), 100));
        strUsage += HelpMessageOpt("-disablesafemode", strprintf(_("Disable safemode, override a real safe mode event (default: %u)"), 0));
        strUsage += HelpMessageOpt("-testsafemode", strprintf(_("Force safe mode (default: %u)"), 0));
        strUsage += HelpMessageOpt("-dropmessagestest=<n>", _("Randomly drop 1 of every <n> network messages"));
        strUsage += HelpMessageOpt("-fuzzmessagestest=<n>", _("Randomly fuzz 1 of every <n> network messages"));
        strUsage += HelpMessageOpt("-flushwallet", strprintf(_("Run a thread to flush wallet periodically (default: %u)"), 1));
        strUsage += HelpMessageOpt("-maxreorg", strprintf(_("Use a custom max chain reorganization depth (default: %u)"), 100));
        strUsage += HelpMessageOpt("-stopafterblockimport", strprintf(_("Stop running after importing blocks from disk (default: %u)"), 0));
        strUsage += HelpMessageOpt("-limitancestorcount=<n>", strprintf(_("Do not accept transactions if number of in-mempool ancestors is <n> or more (default: %u)"), DEFAULT_ANCESTOR_LIMIT));
        strUsage += HelpMessageOpt("-limitancestorsize=<n>", strprintf(_("Do not accept transactions whose size with all in-mempool ancestors exceeds <n> kilobytes (default: %u)"), DEFAULT_ANCESTOR_SIZE_LIMIT));
        strUsage += HelpMessageOpt("-limitdescendantcount=<n>", strprintf(_("Do not accept transactions if any ancestor would have <n> or more in-mempool descendants (default: %u)"), DEFAULT_DESCENDANT_LIMIT));
        strUsage += HelpMessageOpt("-limitdescendantsize=<n>", strprintf(_("Do not accept transactions if any ancestor would have more than <n> kilobytes of in-mempool descendants (default: %u)."), DEFAULT_DESCENDANT_SIZE_LIMIT));
        strUsage += HelpMessageOpt("-sporkkey=<privkey>", _("Enable spork administration functionality with the appropriate private key."));
    }
    strUsage += HelpMessageOpt("-debug=<category>", strprintf(_("Output debugging information (default: %u, supplying <category> is optional)"), 0) + ". " +
        _("If <category> is not supplied, output all debugging information.") + _("<category> can be:") + " " + ListLogCategories() + ".");
    strUsage += HelpMessageOpt("-debugexclude=<category>", _("Exclude debugging information for a category. Can be used in conjunction with -debug=1 to output debug logs for all categories except one or more specified categories."));
    if (GetBoolArg("-help-debug", false))
        strUsage += HelpMessageOpt("-nodebug", "Turn off debugging messages, same as -debug=0");
#ifdef ENABLE_WALLET
    strUsage += HelpMessageOpt("-gen", strprintf(_("Generate coins (default: %u)"), 0));
    strUsage += HelpMessageOpt("-genproclimit=<n>", strprintf(_("Set the number of threads for coin generation if enabled (-1 = all cores, default: %d)"), 1));
#endif
    strUsage += HelpMessageOpt("-help-debug", _("Show all debugging options (usage: --help -help-debug)"));
    strUsage += HelpMessageOpt("-logips", strprintf(_("Include IP addresses in debug output (default: %u)"), 0));
    strUsage += HelpMessageOpt("-logtimestamps", strprintf(_("Prepend debug output with timestamp (default: %u)"), 1));
    strUsage += HelpMessageOpt("-logtimemicros", strprintf("Add microsecond precision to debug timestamps (default: %u)", DEFAULT_LOGTIMEMICROS));
    if (GetBoolArg("-help-debug", false)) {
        strUsage += HelpMessageOpt("-limitfreerelay=<n>", strprintf(_("Continuously rate-limit free transactions to <n>*1000 bytes per minute (default:%u)"), 15));
        strUsage += HelpMessageOpt("-relaypriority", strprintf(_("Require high priority for relaying free or low-fee transactions (default:%u)"), 1));
        strUsage += HelpMessageOpt("-maxsigcachesize=<n>", strprintf(_("Limit size of signature cache to <n> MiB (default: %u)"), DEFAULT_MAX_SIG_CACHE_SIZE));
    }
    strUsage += HelpMessageOpt("-maxtipage=<n>", strprintf("Maximum tip age in seconds to consider node in initial block download (default: %u)", DEFAULT_MAX_TIP_AGE));
    strUsage += HelpMessageOpt("-minrelaytxfee=<amt>", strprintf(_("Fees (in %s/Kb) smaller than this are considered zero fee for relaying, mining and transaction creation (default: %s)"), CURRENCY_UNIT, FormatMoney(::minRelayTxFee.GetFeePerK())));
    strUsage += HelpMessageOpt("-printtoconsole", strprintf(_("Send trace/debug info to console instead of debug.log file (default: %u)"), 0));
    if (GetBoolArg("-help-debug", false)) {
        strUsage += HelpMessageOpt("-printpriority", strprintf(_("Log transaction priority and fee per kB when mining blocks (default: %u)"), 0));
        strUsage += HelpMessageOpt("-privdb", strprintf(_("Sets the DB_PRIVATE flag in the wallet db environment (default: %u)"), 1));
        strUsage += HelpMessageOpt("-regtest", _("Enter regression test mode, which uses a special chain in which blocks can be solved instantly.") + " " +
            _("This is intended for regression testing tools and app development.") + " " +
            _("In this mode -genproclimit controls how many blocks are generated immediately."));
    }
    strUsage += HelpMessageOpt("-shrinkdebugfile", _("Shrink debug.log file on client startup (default: 1 when no -debug)"));
    strUsage += HelpMessageOpt("-testnet", _("Use the test network"));
    strUsage += HelpMessageOpt("-litemode=<n>", strprintf(_("Disable all Rapids specific functionality (Masternodes, SwiftX, Budgeting) (0-1, default: %u)"), 0));

#ifdef ENABLE_WALLET
    strUsage += HelpMessageGroup(_("Staking options:"));
    strUsage += HelpMessageOpt("-staking=<n>", strprintf(_("Enable staking functionality (0-1, default: %u)"), 1));
    strUsage += HelpMessageOpt("-coldstaking=<n>", strprintf(_("Enable cold staking functionality (0-1, default: %u). Disabled if staking=0"), 1));
    strUsage += HelpMessageOpt("-minstakesplit=<amt>", strprintf(_("Minimum positive amount (in RPD) allowed by GUI and RPC for the stake split threshold (default: %s)"),
                    FormatMoney(DEFAULT_MIN_STAKE_SPLIT_THRESHOLD)));
    if (GetBoolArg("-help-debug", false)) {
        strUsage += HelpMessageOpt("-printstakemodifier", _("Display the stake modifier calculations in the debug.log file."));
        strUsage += HelpMessageOpt("-printcoinstake", _("Display verbose coin stake messages in the debug.log file."));
    }
#endif

    strUsage += HelpMessageGroup(_("Masternode options:"));
    strUsage += HelpMessageOpt("-masternode=<n>", strprintf(_("Enable the client to act as a masternode (0-1, default: %u)"), 0));
    strUsage += HelpMessageOpt("-mnconf=<file>", strprintf(_("Specify masternode configuration file (default: %s)"), "masternode.conf"));
    strUsage += HelpMessageOpt("-mnconflock=<n>", strprintf(_("Lock masternodes from masternode configuration file (default: %u)"), 1));
    strUsage += HelpMessageOpt("-masternodeprivkey=<n>", _("Set the masternode private key"));
    strUsage += HelpMessageOpt("-masternodeaddr=<n>", strprintf(_("Set external address:port to get to this masternode (example: %s)"), "128.127.106.235:28732"));
    strUsage += HelpMessageOpt("-budgetvotemode=<mode>", _("Change automatic finalized budget voting behavior. mode=auto: Vote for only exact finalized budget match to my generated budget. (string, default: auto)"));

    strUsage += HelpMessageGroup(_("SwiftX options:"));
    strUsage += HelpMessageOpt("-enableswifttx=<n>", strprintf(_("Enable SwiftX, show confirmations for locked transactions (bool, default: %s)"), "true"));
    strUsage += HelpMessageOpt("-swifttxdepth=<n>", strprintf(_("Show N confirmations for a successfully locked transaction (0-9999, default: %u)"), nSwiftTXDepth));

    strUsage += HelpMessageGroup(_("Node relay options:"));
    strUsage += HelpMessageOpt("-datacarrier", strprintf(_("Relay and mine data carrier transactions (default: %u)"), 1));
    strUsage += HelpMessageOpt("-datacarriersize", strprintf(_("Maximum size of data in data carrier transactions we relay and mine (default: %u)"), MAX_OP_RETURN_RELAY));
    if (GetBoolArg("-help-debug", false)) {
        strUsage += HelpMessageOpt("-blockversion=<n>", "Override block version to test forking scenarios");
    }

    strUsage += HelpMessageGroup(_("Block creation options:"));
    strUsage += HelpMessageOpt("-blockminsize=<n>", strprintf(_("Set minimum block size in bytes (default: %u)"), 0));
    strUsage += HelpMessageOpt("-blockmaxsize=<n>", strprintf(_("Set maximum block size in bytes (default: %d)"), DEFAULT_BLOCK_MAX_SIZE));
    strUsage += HelpMessageOpt("-blockprioritysize=<n>", strprintf(_("Set maximum size of high-priority/low-fee transactions in bytes (default: %d)"), DEFAULT_BLOCK_PRIORITY_SIZE));

    strUsage += HelpMessageGroup(_("RPC server options:"));
    strUsage += HelpMessageOpt("-server", _("Accept command line and JSON-RPC commands"));
    strUsage += HelpMessageOpt("-rest", strprintf(_("Accept public REST requests (default: %u)"), 0));
    strUsage += HelpMessageOpt("-rpcbind=<addr>", _("Bind to given address to listen for JSON-RPC connections. Use [host]:port notation for IPv6. This option can be specified multiple times (default: bind to all interfaces)"));
    strUsage += HelpMessageOpt("-rpccookiefile=<loc>", _("Location of the auth cookie (default: data dir)"));
    strUsage += HelpMessageOpt("-rpcuser=<user>", _("Username for JSON-RPC connections"));
    strUsage += HelpMessageOpt("-rpcpassword=<pw>", _("Password for JSON-RPC connections"));
    strUsage += HelpMessageOpt("-rpcport=<port>", strprintf(_("Listen for JSON-RPC connections on <port> (default: %u or testnet: %u)"), 28731, 51475));
    strUsage += HelpMessageOpt("-rpcallowip=<ip>", _("Allow JSON-RPC connections from specified source. Valid for <ip> are a single IP (e.g. 1.2.3.4), a network/netmask (e.g. 1.2.3.4/255.255.255.0) or a network/CIDR (e.g. 1.2.3.4/24). This option can be specified multiple times"));
    strUsage += HelpMessageOpt("-rpcthreads=<n>", strprintf(_("Set the number of threads to service RPC calls (default: %d)"), DEFAULT_HTTP_THREADS));
    if (GetBoolArg("-help-debug", false)) {
        strUsage += HelpMessageOpt("-rpcworkqueue=<n>", strprintf("Set the depth of the work queue to service RPC calls (default: %d)", DEFAULT_HTTP_WORKQUEUE));
        strUsage += HelpMessageOpt("-rpcservertimeout=<n>", strprintf("Timeout during HTTP requests (default: %d)", DEFAULT_HTTP_SERVER_TIMEOUT));
    }

    strUsage += HelpMessageOpt("-blockspamfilter=<n>", strprintf(_("Use block spam filter (default: %u)"), DEFAULT_BLOCK_SPAM_FILTER));
    strUsage += HelpMessageOpt("-blockspamfiltermaxsize=<n>", strprintf(_("Maximum size of the list of indexes in the block spam filter (default: %u)"), DEFAULT_BLOCK_SPAM_FILTER_MAX_SIZE));
    strUsage += HelpMessageOpt("-blockspamfiltermaxavg=<n>", strprintf(_("Maximum average size of an index occurrence in the block spam filter (default: %u)"), DEFAULT_BLOCK_SPAM_FILTER_MAX_AVG));

    return strUsage;
}

std::string LicenseInfo()
{
    return FormatParagraph(strprintf(_("Copyright (C) 2009-%i The Bitcoin Core Developers"), COPYRIGHT_YEAR)) + "\n" +
           "\n" +
           FormatParagraph(strprintf(_("Copyright (C) 2014-%i The Dash Core Developers"), COPYRIGHT_YEAR)) + "\n" +
		   "\n" +
           FormatParagraph(strprintf(_("Copyright (C) 2015-%i The PIVX Developers"), COPYRIGHT_YEAR)) + "\n" +
           "\n" +
           FormatParagraph(strprintf(_("Copyright (C) 2018-%i The Rapids Developers"), COPYRIGHT_YEAR)) + "\n" +
           "\n" +
           FormatParagraph(_("This is experimental software.")) + "\n" +
           "\n" +
           FormatParagraph(_("Distributed under the MIT software license, see the accompanying file COPYING or <http://www.opensource.org/licenses/mit-license.php>.")) + "\n" +
           "\n" +
           FormatParagraph(_("This product includes software developed by the OpenSSL Project for use in the OpenSSL Toolkit <https://www.openssl.org/> and cryptographic software written by Eric Young and UPnP software written by Thomas Bernard.")) +
           "\n";
}

static void BlockNotifyCallback(bool initialSync, const CBlockIndex *pBlockIndex)
{

    if (initialSync || !pBlockIndex)
        return;

    std::string strCmd = GetArg("-blocknotify", "");

    if (!strCmd.empty()) {
        boost::replace_all(strCmd, "%s", pBlockIndex->GetBlockHash().GetHex());
        std::thread t(runCommand, strCmd);
        t.detach(); // thread runs free
    }
}

static void BlockSizeNotifyCallback(int size, const uint256& hashNewTip)
{
    std::string strCmd = GetArg("-blocksizenotify", "");

    boost::replace_all(strCmd, "%s", hashNewTip.GetHex());
    boost::replace_all(strCmd, "%d", std::to_string(size));
    boost::thread t(runCommand, strCmd); // thread runs free
}

////////////////////////////////////////////////////

static bool fHaveGenesis = false;
static std::mutex cs_GenesisWait;
static std::condition_variable condvar_GenesisWait;

static void BlockNotifyGenesisWait(bool, const CBlockIndex *pBlockIndex)
{
    if (pBlockIndex != nullptr) {
        {
            std::unique_lock<std::mutex> lock_GenesisWait(cs_GenesisWait);
            fHaveGenesis = true;
        }
        condvar_GenesisWait.notify_all();
    }
}

////////////////////////////////////////////////////


struct CImportingNow {
    CImportingNow()
    {
        assert(fImporting == false);
        fImporting = true;
    }

    ~CImportingNow()
    {
        assert(fImporting == true);
        fImporting = false;
    }
};

void ThreadImport(std::vector<fs::path> vImportFiles)
{
    util::ThreadRename("rapids-loadblk");

    // -reindex
    if (fReindex) {
        CImportingNow imp;
        int nFile = 0;
        while (true) {
            CDiskBlockPos pos(nFile, 0);
            if (!fs::exists(GetBlockPosFilename(pos, "blk")))
                break; // No block files left to reindex
            FILE* file = OpenBlockFile(pos, true);
            if (!file)
                break; // This error is logged in OpenBlockFile
            LogPrintf("Reindexing block file blk%05u.dat...\n", (unsigned int)nFile);
            LoadExternalBlockFile(file, &pos);
            nFile++;
        }
        pblocktree->WriteReindexing(false);
        fReindex = false;
        LogPrintf("Reindexing finished\n");
        // To avoid ending up in a situation without genesis block, re-try initializing (no-op if reindexing worked):
        InitBlockIndex();
    }

    // hardcoded $DATADIR/bootstrap.dat
    fs::path pathBootstrap = GetDataDir() / "bootstrap.dat";
    if (fs::exists(pathBootstrap)) {
        FILE* file = fsbridge::fopen(pathBootstrap, "rb");
        if (file) {
            CImportingNow imp;
            fs::path pathBootstrapOld = GetDataDir() / "bootstrap.dat.old";
            LogPrintf("Importing bootstrap.dat...\n");
            LoadExternalBlockFile(file);
            RenameOver(pathBootstrap, pathBootstrapOld);
        } else {
            LogPrintf("Warning: Could not open bootstrap file %s\n", pathBootstrap.string());
        }
    }

    // -loadblock=
    for (fs::path& path : vImportFiles) {
        FILE* file = fsbridge::fopen(path, "rb");
        if (file) {
            CImportingNow imp;
            LogPrintf("Importing blocks file %s...\n", path.string());
            LoadExternalBlockFile(file);
        } else {
            LogPrintf("Warning: Could not open blocks file %s\n", path.string());
        }
    }

    if (GetBoolArg("-stopafterblockimport", false)) {
        LogPrintf("Stopping after block import\n");
        StartShutdown();
    }
}

/** Sanity checks
 *  Ensure that Rapids is running in a usable environment with all
 *  necessary library support.
 */
bool InitSanityCheck(void)
{
    if (!ECC_InitSanityCheck()) {
        UIError("Elliptic curve cryptography sanity check failure. Aborting.");
        return false;
    }

    if (!glibc_sanity_test() || !glibcxx_sanity_test())
        return false;

    if (!Random_SanityCheck()) {
        UIError("OS cryptographic RNG sanity check failure. Aborting.");
        return false;
    }

    return true;
}

bool AppInitServers()
{
    RPCServer::OnStarted(&OnRPCStarted);
    RPCServer::OnStopped(&OnRPCStopped);
    RPCServer::OnPreCommand(&OnRPCPreCommand);
    if (!InitHTTPServer())
        return false;
    if (!StartRPC())
        return false;
    if (!StartHTTPRPC())
        return false;
    if (GetBoolArg("-rest", false) && !StartREST())
        return false;
    if (!StartHTTPServer())
        return false;
    return true;
}

[[noreturn]] static void new_handler_terminate()
{
    // Rather than throwing std::bad-alloc if allocation fails, terminate
    // immediately to (try to) avoid chain corruption.
    // Since LogPrintf may itself allocate memory, set the handler directly
    // to terminate first.
    std::set_new_handler(std::terminate);
    LogPrintf("Error: Out of memory. Terminating.\n");

    // The log was successful, terminate now.
    std::terminate();
};

bool AppInitBasicSetup()
{
// ********************************************************* Step 1: setup
#ifdef _MSC_VER
    // Turn off Microsoft heap dump noise
    _CrtSetReportMode(_CRT_WARN, _CRTDBG_MODE_FILE);
    _CrtSetReportFile(_CRT_WARN, CreateFileA("NUL", GENERIC_WRITE, 0, NULL, OPEN_EXISTING, 0, 0));
#endif
#if _MSC_VER >= 1400
    // Disable confusing "helpful" text message on abort, Ctrl-C
    _set_abort_behavior(0, _WRITE_ABORT_MSG | _CALL_REPORTFAULT);
#endif
#ifdef WIN32
    // Enable Data Execution Prevention (DEP)
// Minimum supported OS versions: WinXP SP3, WinVista >= SP1, Win Server 2008
// A failure is non-critical and needs no further attention!
#ifndef PROCESS_DEP_ENABLE
// We define this here, because GCCs winbase.h limits this to _WIN32_WINNT >= 0x0601 (Windows 7),
// which is not correct. Can be removed, when GCCs winbase.h is fixed!
#define PROCESS_DEP_ENABLE 0x00000001
#endif
    typedef BOOL(WINAPI * PSETPROCDEPPOL)(DWORD);
    PSETPROCDEPPOL setProcDEPPol = (PSETPROCDEPPOL)GetProcAddress(GetModuleHandleA("Kernel32.dll"), "SetProcessDEPPolicy");
    if (setProcDEPPol != NULL) setProcDEPPol(PROCESS_DEP_ENABLE);
#endif

    if (!SetupNetworking())
        return UIError("Error: Initializing networking failed");

#ifndef WIN32
    if (GetBoolArg("-sysperms", false)) {
#ifdef ENABLE_WALLET
        if (!GetBoolArg("-disablewallet", false))
            return UIError("Error: -sysperms is not allowed in combination with enabled wallet functionality");
#endif
    } else {
        umask(077);
    }

    // Clean shutdown on SIGTERMx
    registerSignalHandler(SIGTERM, HandleSIGTERM);
    registerSignalHandler(SIGINT, HandleSIGTERM);

    // Reopen debug.log on SIGHUP
    registerSignalHandler(SIGHUP, HandleSIGHUP);

    // Ignore SIGPIPE, otherwise it will bring the daemon down if the client closes unexpectedly
    signal(SIGPIPE, SIG_IGN);
#endif

    std::set_new_handler(new_handler_terminate);

    return true;
}

// Parameter interaction based on rules
void InitParameterInteraction()
{
    if (mapArgs.count("-bind") || mapArgs.count("-whitebind")) {
        // when specifying an explicit binding address, you want to listen on it
        // even when -connect or -proxy is specified
        if (SoftSetBoolArg("-listen", true))
            LogPrintf("%s : parameter interaction: -bind or -whitebind set -> setting -listen=1\n", __func__);
    }

    if (mapArgs.count("-connect") && mapMultiArgs["-connect"].size() > 0) {
        // when only connecting to trusted nodes, do not seed via DNS, or listen by default
        if (SoftSetBoolArg("-dnsseed", false))
            LogPrintf("%s : parameter interaction: -connect set -> setting -dnsseed=0\n", __func__);
        if (SoftSetBoolArg("-listen", false))
            LogPrintf("%s : parameter interaction: -connect set -> setting -listen=0\n", __func__);
    }

    if (mapArgs.count("-proxy")) {
        // to protect privacy, do not listen by default if a default proxy server is specified
        if (SoftSetBoolArg("-listen", false))
            LogPrintf("%s: parameter interaction: -proxy set -> setting -listen=0\n", __func__);
        // to protect privacy, do not use UPNP when a proxy is set. The user may still specify -listen=1
        // to listen locally, so don't rely on this happening through -listen below.
        if (SoftSetBoolArg("-upnp", false))
            LogPrintf("%s: parameter interaction: -proxy set -> setting -upnp=0\n", __func__);
        // to protect privacy, do not discover addresses by default
        if (SoftSetBoolArg("-discover", false))
            LogPrintf("%s : parameter interaction: -proxy set -> setting -discover=0\n", __func__);
    }

    if (!GetBoolArg("-listen", true)) {
        // do not map ports or try to retrieve public IP when not listening (pointless)
        if (SoftSetBoolArg("-upnp", false))
            LogPrintf("%s : parameter interaction: -listen=0 -> setting -upnp=0\n", __func__);
        if (SoftSetBoolArg("-discover", false))
            LogPrintf("%s : parameter interaction: -listen=0 -> setting -discover=0\n", __func__);
        if (SoftSetBoolArg("-listenonion", false))
            LogPrintf("%s : parameter interaction: -listen=0 -> setting -listenonion=0\n", __func__);
    }

    if (mapArgs.count("-externalip")) {
        // if an explicit public IP is specified, do not try to find others
        if (SoftSetBoolArg("-discover", false))
            LogPrintf("%s : parameter interaction: -externalip set -> setting -discover=0\n", __func__);
    }

    if (GetBoolArg("-salvagewallet", false)) {
        // Rewrite just private keys: rescan to find transactions
        if (SoftSetBoolArg("-rescan", true))
            LogPrintf("%s : parameter interaction: -salvagewallet=1 -> setting -rescan=1\n", __func__);
    }

    // -zapwallettx implies a rescan
    if (GetBoolArg("-zapwallettxes", false)) {
        if (SoftSetBoolArg("-rescan", true))
            LogPrintf("%s : parameter interaction: -zapwallettxes=<mode> -> setting -rescan=1\n", __func__);
    }

    if (!GetBoolArg("-enableswifttx", fEnableSwiftTX)) {
        if (SoftSetArg("-swifttxdepth", "0"))
            LogPrintf("%s : parameter interaction: -enableswifttx=false -> setting -nSwiftTXDepth=0\n", __func__);
    }
}

static std::string ResolveErrMsg(const char * const optname, const std::string& strBind)
{
    return strprintf(_("Cannot resolve -%s address: '%s'"), optname, strBind);
}

void InitLogging()
{
    //g_logger->m_print_to_file = !IsArgNegated("-debuglogfile");
    g_logger->m_print_to_file = true;
    g_logger->m_file_path = AbsPathForConfigVal(GetArg("-debuglogfile", DEFAULT_DEBUGLOGFILE));

    // Add newlines to the logfile to distinguish this execution from the last
    // one; called before console logging is set up, so this is only sent to
    // debug.log.
    LogPrintf("\n\n\n\n\n\n\n\n\n\n\n\n\n\n\n\n\n\n\n\n");

    g_logger->m_print_to_console = GetBoolArg("-printtoconsole", !GetBoolArg("-daemon", false));
    g_logger->m_log_timestamps = GetBoolArg("-logtimestamps", DEFAULT_LOGTIMESTAMPS);
    g_logger->m_log_time_micros = GetBoolArg("-logtimemicros", DEFAULT_LOGTIMEMICROS);

    fLogIPs = GetBoolArg("-logips", DEFAULT_LOGIPS);

    std::string version_string = FormatFullVersion();
#ifdef DEBUG
    version_string += " (debug build)";
#else
    version_string += " (release build)";
#endif
    LogPrintf("Rapids version %s (%s)\n", version_string, CLIENT_DATE);
}

/** Initialize rapids.
 *  @pre Parameters should be parsed and config file should be read.
 */
bool AppInit2()
{
    // ********************************************************* Step 1: setup
    if (!AppInitBasicSetup())
        return false;

    // ********************************************************* Step 2: parameter interactions
    // Make sure enough file descriptors are available
    int nBind = std::max((int)mapArgs.count("-bind") + (int)mapArgs.count("-whitebind"), 1);
    nMaxConnections = GetArg("-maxconnections", DEFAULT_MAX_PEER_CONNECTIONS);
    nMaxConnections = std::max(std::min(nMaxConnections, (int)(FD_SETSIZE - nBind - MIN_CORE_FILEDESCRIPTORS)), 0);
    int nFD = RaiseFileDescriptorLimit(nMaxConnections + MIN_CORE_FILEDESCRIPTORS);
    if (nFD < MIN_CORE_FILEDESCRIPTORS)
        return UIError(_("Not enough file descriptors available."));
    if (nFD - MIN_CORE_FILEDESCRIPTORS < nMaxConnections)
        nMaxConnections = nFD - MIN_CORE_FILEDESCRIPTORS;

    // ********************************************************* Step 3: parameter-to-internal-flags

    // Special-case: if -debug=0/-nodebug is set, turn off debugging messages
    const std::vector<std::string>& categories = mapMultiArgs["-debug"];

    if (!(GetBoolArg("-nodebug", false) ||
            find(categories.begin(), categories.end(), std::string("0")) != categories.end())) {
        for (const auto& cat : categories) {
            if (!g_logger->EnableCategory(cat)) {
                UIWarning(strprintf(_("Unsupported logging category %s=%s."), "-debug", cat));
            }
        }
    }

    // Now remove the logging categories which were explicitly excluded
    if (mapMultiArgs.count("-debugexclude") > 0) {
        const std::vector<std::string>& excludedCategories = mapMultiArgs.at("-debugexclude");
        for (const auto& cat : excludedCategories) {
            if (!g_logger->DisableCategory(cat)) {
                UIWarning(strprintf(_("Unsupported logging category %s=%s."), "-debugexclude", cat));
            }
        }
    }

    // Check for -debugnet
    if (GetBoolArg("-debugnet", false))
        UIWarning(_("Warning: Unsupported argument -debugnet ignored, use -debug=net."));
    // Check for -socks - as this is a privacy risk to continue, exit here
    if (mapArgs.count("-socks"))
        return UIError(_("Error: Unsupported argument -socks found. Setting SOCKS version isn't possible anymore, only SOCKS5 proxies are supported."));
    // Check for -tor - as this is a privacy risk to continue, exit here
    if (GetBoolArg("-tor", false))
        return UIError(_("Error: Unsupported argument -tor found, use -onion."));

    if (mapArgs.count("-checklevel"))
        return UIError(_("Error: Unsupported argument -checklevel found. Checklevel must be level 4."));
    // Exit early if -masternode=1 and -port is not the default port
    if (GetBoolArg("-masternode", false) && GetListenPort() != Params().GetDefaultPort())
        return UIError(strprintf(_("Error: Invalid port %d for running a masternode."), GetListenPort()) + "\n\n" +
                       strprintf(_("Masternodes are required to run on port %d for %s-net"), Params().GetDefaultPort(), Params().NetworkIDString()));

    if (GetBoolArg("-benchmark", false))
        UIWarning(_("Warning: Unsupported argument -benchmark ignored, use -debug=bench."));

    // Checkmempool and checkblockindex default to true in regtest mode
    int ratio = std::min<int>(std::max<int>(GetArg("-checkmempool", Params().DefaultConsistencyChecks() ? 1 : 0), 0), 1000000);
    if (ratio != 0) {
        mempool.setSanityCheck(1.0 / ratio);
    }
    fCheckBlockIndex = GetBoolArg("-checkblockindex", Params().DefaultConsistencyChecks());
    Checkpoints::fEnabled = GetBoolArg("-checkpoints", true);

    // -mempoollimit limits
    int64_t nMempoolSizeLimit = GetArg("-maxmempool", DEFAULT_MAX_MEMPOOL_SIZE) * 1000000;
    int64_t nMempoolDescendantSizeLimit = GetArg("-limitdescendantsize", DEFAULT_DESCENDANT_SIZE_LIMIT) * 1000;
    if (nMempoolSizeLimit < 0 || nMempoolSizeLimit < nMempoolDescendantSizeLimit * 40)
        return UIError(strprintf(_("Error: -maxmempool must be at least %d MB"), GetArg("-limitdescendantsize", DEFAULT_DESCENDANT_SIZE_LIMIT) / 25));

    // -par=0 means autodetect, but nScriptCheckThreads==0 means no concurrency
    nScriptCheckThreads = GetArg("-par", DEFAULT_SCRIPTCHECK_THREADS);
    if (nScriptCheckThreads <= 0)
        nScriptCheckThreads += GetNumCores();
    if (nScriptCheckThreads <= 1)
        nScriptCheckThreads = 0;
    else if (nScriptCheckThreads > MAX_SCRIPTCHECK_THREADS)
        nScriptCheckThreads = MAX_SCRIPTCHECK_THREADS;

    setvbuf(stdout, NULL, _IOLBF, 0); /// ***TODO*** do we still need this after -printtoconsole is gone?

    // Staking needs a CWallet instance, so make sure wallet is enabled
#ifdef ENABLE_WALLET
    bool fDisableWallet = GetBoolArg("-disablewallet", false);
    if (fDisableWallet) {
#endif
        if (SoftSetBoolArg("-staking", false))
            LogPrintf("AppInit2 : parameter interaction: wallet functionality not enabled -> setting -staking=0\n");
#ifdef ENABLE_WALLET
    }
#endif

    nConnectTimeout = GetArg("-timeout", DEFAULT_CONNECT_TIMEOUT);
    if (nConnectTimeout <= 0)
        nConnectTimeout = DEFAULT_CONNECT_TIMEOUT;

    // Fee-per-kilobyte amount considered the same as "free"
    // If you are mining, be careful setting this:
    // if you set it to zero then
    // a transaction spammer can cheaply fill blocks using
    // 1-satoshi-fee transactions. It should be set above the real
    // cost to you of processing a transaction.
    if (mapArgs.count("-minrelaytxfee")) {
        CAmount n = 0;
        if (ParseMoney(mapArgs["-minrelaytxfee"], n) && n > 0)
            ::minRelayTxFee = CFeeRate(n);
        else
            return UIError(AmountErrMsg("minrelaytxfee", mapArgs["-minrelaytxfee"]));
    }

#ifdef ENABLE_WALLET
    std::string strWalletFile = GetArg("-wallet", "wallet.dat");
    if (!CWallet::ParameterInteraction())
        return false;
#endif // ENABLE_WALLET

    fIsBareMultisigStd = GetBoolArg("-permitbaremultisig", true) != 0;
    nMaxDatacarrierBytes = GetArg("-datacarriersize", nMaxDatacarrierBytes);

    if (GetBoolArg("-peerbloomfilters", DEFAULT_PEERBLOOMFILTERS))
        nLocalServices = ServiceFlags(nLocalServices | NODE_BLOOM);

    nMaxTipAge = GetArg("-maxtipage", DEFAULT_MAX_TIP_AGE);

    // ********************************************************* Step 4: application initialization: dir lock, daemonize, pidfile, debug log

    // Initialize elliptic curve code
    RandomInit();
    ECC_Start();
    globalVerifyHandle.reset(new ECCVerifyHandle());

    // Sanity check
    if (!InitSanityCheck())
        return UIError(_("Initialization sanity check failed. Rapids is shutting down."));

    std::string strDataDir = GetDataDir().string();
#ifdef ENABLE_WALLET
    // Wallet file must be a plain filename without a directory
    if (strWalletFile != fs::basename(strWalletFile) + fs::extension(strWalletFile))
        return UIError(strprintf(_("Wallet %s resides outside data directory %s"), strWalletFile, strDataDir));
#endif
    // Make sure only a single Rapids process is using the data directory.
    fs::path pathLockFile = GetDataDir() / ".lock";
    FILE* file = fsbridge::fopen(pathLockFile, "a"); // empty lock file; created if it doesn't exist.
    if (file) fclose(file);
    static boost::interprocess::file_lock lock(pathLockFile.string().c_str());

    // Wait maximum 10 seconds if an old wallet is still running. Avoids lockup during restart
    if (!lock.timed_lock(boost::get_system_time() + boost::posix_time::seconds(10)))
        return UIError(strprintf(_("Cannot obtain a lock on data directory %s. Rapids is probably already running."), strDataDir));

#ifndef WIN32
    CreatePidFile(GetPidFile(), getpid());
#endif
    if (g_logger->m_print_to_file) {
        if (GetBoolArg("-shrinkdebugfile", g_logger->DefaultShrinkDebugFile()))
            g_logger->ShrinkDebugFile();
        if (!g_logger->OpenDebugLog())
            return UIError(strprintf("Could not open debug log file %s", g_logger->m_file_path.string()));
    }
#ifdef ENABLE_WALLET
    LogPrintf("Using BerkeleyDB version %s\n", DbEnv::version(0, 0, 0));
#endif
    if (!g_logger->m_log_timestamps)
        LogPrintf("Startup time: %s\n", DateTimeStrFormat("%Y-%m-%d %H:%M:%S", GetTime()));
    LogPrintf("Default data directory %s\n", GetDefaultDataDir().string());
    LogPrintf("Using data directory %s\n", strDataDir);
    LogPrintf("Using config file %s\n", GetConfigFile().string());
    LogPrintf("Using at most %i connections (%i file descriptors available)\n", nMaxConnections, nFD);
    std::ostringstream strErrors;

    LogPrintf("Using %u threads for script verification\n", nScriptCheckThreads);
    if (nScriptCheckThreads) {
        for (int i = 0; i < nScriptCheckThreads - 1; i++)
            threadGroup.create_thread(&ThreadScriptCheck);
    }

    if (mapArgs.count("-sporkkey")) // spork priv key
    {
        if (!sporkManager.SetPrivKey(GetArg("-sporkkey", "")))
            return UIError(_("Unable to sign spork message, wrong key?"));
    }

    // Start the lightweight task scheduler thread
    CScheduler::Function serviceLoop = boost::bind(&CScheduler::serviceQueue, &scheduler);
    threadGroup.create_thread(boost::bind(&TraceThread<CScheduler::Function>, "scheduler", serviceLoop));

    /* Start the RPC server already.  It will be started in "warmup" mode
     * and not really process calls already (but it will signify connections
     * that the server is there and will be ready later).  Warmup mode will
     * be disabled when initialisation is finished.
     */
    if (GetBoolArg("-server", false)) {
        uiInterface.InitMessage.connect(SetRPCWarmupStatus);
        if (!AppInitServers())
            return UIError(_("Unable to start HTTP server. See debug log for details."));
    }

// ********************************************************* Step 5: Backup wallet and verify wallet database integrity
#ifdef ENABLE_WALLET
    if (!fDisableWallet) {
        fs::path backupDir = GetDataDir() / "backups";
        if (!fs::exists(backupDir)) {
            // Always create backup folder to not confuse the operating system's file browser
            fs::create_directories(backupDir);
        }
        nWalletBackups = GetArg("-createwalletbackups", 10);
        nWalletBackups = std::max(0, std::min(10, nWalletBackups));
        if (nWalletBackups > 0) {
            if (fs::exists(backupDir)) {
                // Create backup of the wallet
                std::string dateTimeStr = DateTimeStrFormat(".%Y-%m-%d-%H-%M", GetTime());
                std::string backupPathStr = backupDir.string();
                backupPathStr += "/" + strWalletFile;
                std::string sourcePathStr = GetDataDir().string();
                sourcePathStr += "/" + strWalletFile;
                fs::path sourceFile = sourcePathStr;
                fs::path backupFile = backupPathStr + dateTimeStr;
                sourceFile.make_preferred();
                backupFile.make_preferred();
                if (fs::exists(sourceFile)) {
#if BOOST_VERSION >= 105800
                    try {
                        fs::copy_file(sourceFile, backupFile);
                        LogPrintf("Creating backup of %s -> %s\n", sourceFile, backupFile);
                    } catch (const fs::filesystem_error& error) {
                        LogPrintf("Failed to create backup %s\n", error.what());
                    }
#else
                    std::ifstream src(sourceFile.string(), std::ios::binary);
                    std::ofstream dst(backupFile.string(), std::ios::binary);
                    dst << src.rdbuf();
#endif
                }
                // Keep only the last 10 backups, including the new one of course
                typedef std::multimap<std::time_t, fs::path> folder_set_t;
                folder_set_t folder_set;
                fs::directory_iterator end_iter;
                fs::path backupFolder = backupDir.string();
                backupFolder.make_preferred();
                // Build map of backup files for current(!) wallet sorted by last write time
                fs::path currentFile;
                for (fs::directory_iterator dir_iter(backupFolder); dir_iter != end_iter; ++dir_iter) {
                    // Only check regular files
                    if (fs::is_regular_file(dir_iter->status())) {
                        currentFile = dir_iter->path().filename();
                        // Only add the backups for the current wallet, e.g. wallet.dat.*
                        if (dir_iter->path().stem().string() == strWalletFile) {
                            folder_set.insert(folder_set_t::value_type(fs::last_write_time(dir_iter->path()), *dir_iter));
                        }
                    }
                }
                // Loop backward through backup files and keep the N newest ones (1 <= N <= 10)
                int counter = 0;
                BOOST_REVERSE_FOREACH (PAIRTYPE(const std::time_t, fs::path) file, folder_set) {
                    counter++;
                    if (counter > nWalletBackups) {
                        // More than nWalletBackups backups: delete oldest one(s)
                        try {
                            fs::remove(file.second);
                            LogPrintf("Old backup deleted: %s\n", file.second);
                        } catch (const fs::filesystem_error& error) {
                            LogPrintf("Failed to delete backup %s\n", error.what());
                        }
                    }
                }
            }
        }

        if (GetBoolArg("-resync", false)) {
            uiInterface.InitMessage(_("Preparing for resync..."));
            // Delete the local blockchain folders to force a resync from scratch to get a consitent blockchain-state
            fs::path blocksDir = GetDataDir() / "blocks";
            fs::path chainstateDir = GetDataDir() / "chainstate";
            fs::path sporksDir = GetDataDir() / "sporks";

            LogPrintf("Deleting blockchain folders blocks, chainstate and sporks\n");
            // We delete in 4 individual steps in case one of the folder is missing already
            try {
                if (fs::exists(blocksDir)){
                    fs::remove_all(blocksDir);
                    LogPrintf("-resync: folder deleted: %s\n", blocksDir.string().c_str());
                }

                if (fs::exists(chainstateDir)){
                    fs::remove_all(chainstateDir);
                    LogPrintf("-resync: folder deleted: %s\n", chainstateDir.string().c_str());
                }

                if (fs::exists(sporksDir)){
                    fs::remove_all(sporksDir);
                    LogPrintf("-resync: folder deleted: %s\n", sporksDir.string().c_str());
                }

            } catch (const fs::filesystem_error& error) {
                LogPrintf("Failed to delete blockchain folders %s\n", error.what());
            }
        }

        LogPrintf("Using wallet %s\n", strWalletFile);
        uiInterface.InitMessage(_("Verifying wallet..."));

        if (!bitdb.Open(GetDataDir())) {
            // try moving the database env out of the way
            fs::path pathDatabase = GetDataDir() / "database";
            fs::path pathDatabaseBak = GetDataDir() / strprintf("database.%d.bak", GetTime());
            try {
                fs::rename(pathDatabase, pathDatabaseBak);
                LogPrintf("Moved old %s to %s. Retrying.\n", pathDatabase.string(), pathDatabaseBak.string());
            } catch (const fs::filesystem_error& error) {
                // failure is ok (well, not really, but it's not worse than what we started with)
            }

            // try again
            if (!bitdb.Open(GetDataDir())) {
                // if it still fails, it probably means we can't even create the database env
                std::string msg = strprintf(_("Error initializing wallet database environment %s!"), strDataDir);
                return UIError(msg);
            }
        }

        if (GetBoolArg("-salvagewallet", false)) {
            // Recover readable keypairs:
            if (!CWalletDB::Recover(bitdb, strWalletFile, true))
                return false;
        }

        if (fs::exists(GetDataDir() / strWalletFile)) {
            CDBEnv::VerifyResult r = bitdb.Verify(strWalletFile, CWalletDB::Recover);
            if (r == CDBEnv::RECOVER_OK) {
                std::string msg = strprintf(_("Warning: wallet.dat corrupt, data salvaged!"
                                         " Original wallet.dat saved as wallet.{timestamp}.bak in %s; if"
                                         " your balance or transactions are incorrect you should"
                                         " restore from a backup."),
                    strDataDir);
                UIWarning(msg);
            }
            if (r == CDBEnv::RECOVER_FAIL)
                return UIError(_("wallet.dat corrupt, salvage failed"));
        }

    }  // (!fDisableWallet)
#endif // ENABLE_WALLET

    // ********************************************************* Step 6: network initialization

    RegisterNodeSignals(GetNodeSignals());

    // sanitize comments per BIP-0014, format user agent and check total size
    std::vector<std::string> uacomments;
    for (const std::string& cmt : mapMultiArgs["-uacomment"]) {
        if (cmt != SanitizeString(cmt, SAFE_CHARS_UA_COMMENT))
            return UIError(strprintf(_("User Agent comment (%s) contains unsafe characters."), cmt));
        uacomments.push_back(cmt);
    }

    // format user agent, check total size
    strSubVersion = FormatSubVersion(CLIENT_NAME, CLIENT_VERSION, uacomments);
    if (strSubVersion.size() > MAX_SUBVERSION_LENGTH) {
        return UIError(strprintf(_("Total length of network version string (%i) exceeds maximum length (%i). Reduce the number or size of uacomments."),
            strSubVersion.size(), MAX_SUBVERSION_LENGTH));
    }

    if (mapArgs.count("-onlynet")) {
        std::set<enum Network> nets;
        for (std::string snet : mapMultiArgs["-onlynet"]) {
            enum Network net = ParseNetwork(snet);
            if (net == NET_UNROUTABLE)
                return UIError(strprintf(_("Unknown network specified in -onlynet: '%s'"), snet));
            nets.insert(net);
        }
        for (int n = 0; n < NET_MAX; n++) {
            enum Network net = (enum Network)n;
            if (!nets.count(net))
                SetLimited(net);
        }
    }

    if (mapArgs.count("-whitelist")) {
        for (const std::string& net : mapMultiArgs["-whitelist"]) {
            CSubNet subnet;
            LookupSubNet(net.c_str(), subnet);
            if (!subnet.IsValid())
                return UIError(strprintf(_("Invalid netmask specified in -whitelist: '%s'"), net));
            CNode::AddWhitelistedRange(subnet);
        }
    }

    // Check for host lookup allowed before parsing any network related parameters
    fNameLookup = GetBoolArg("-dns", DEFAULT_NAME_LOOKUP);

    bool proxyRandomize = GetBoolArg("-proxyrandomize", true);
    // -proxy sets a proxy for all outgoing network traffic
    // -noproxy (or -proxy=0) as well as the empty string can be used to not set a proxy, this is the default
    std::string proxyArg = GetArg("-proxy", "");
    SetLimited(NET_TOR);
    if (proxyArg != "" && proxyArg != "0") {
        CService proxyAddr;
        if (!Lookup(proxyArg.c_str(), proxyAddr, 9050, fNameLookup)) {
            return UIError(strprintf(_("Lookup(): Invalid -proxy address or hostname: '%s'"), proxyArg));
        }

        proxyType addrProxy = proxyType(proxyAddr, proxyRandomize);
        if (!addrProxy.IsValid())
            return UIError(strprintf(_("isValid(): Invalid -proxy address or hostname: '%s'"), proxyArg));

        SetProxy(NET_IPV4, addrProxy);
        SetProxy(NET_IPV6, addrProxy);
        SetProxy(NET_TOR, addrProxy);
        SetNameProxy(addrProxy);
        SetLimited(NET_TOR, false); // by default, -proxy sets onion as reachable, unless -noonion later
    }

    // -onion can be used to set only a proxy for .onion, or override normal proxy for .onion addresses
    // -noonion (or -onion=0) disables connecting to .onion entirely
    // An empty string is used to not override the onion proxy (in which case it defaults to -proxy set above, or none)
    std::string onionArg = GetArg("-onion", "");
    if (onionArg != "") {
        if (onionArg == "0") { // Handle -noonion/-onion=0
            SetLimited(NET_TOR); // set onions as unreachable
        } else {
            CService onionProxy;
            if (!Lookup(onionArg.c_str(), onionProxy, 9050, fNameLookup)) {
                return UIError(strprintf(_("Invalid -onion address or hostname: '%s'"), onionArg));
            }
            proxyType addrOnion = proxyType(onionProxy, proxyRandomize);
            if (!addrOnion.IsValid())
                return UIError(strprintf(_("Invalid -onion address or hostname: '%s'"), onionArg));
            SetProxy(NET_TOR, addrOnion);
            SetLimited(NET_TOR, false);
        }
    }

    // see Step 2: parameter interactions for more information about these
    fListen = GetBoolArg("-listen", DEFAULT_LISTEN);
    fDiscover = GetBoolArg("-discover", true);

    bool fBound = false;
    if (fListen) {
        if (mapArgs.count("-bind") || mapArgs.count("-whitebind")) {
            for (std::string strBind : mapMultiArgs["-bind"]) {
                CService addrBind;
                if (!Lookup(strBind.c_str(), addrBind, GetListenPort(), false))
                    return UIError(ResolveErrMsg("bind", strBind));
                fBound |= Bind(addrBind, (BF_EXPLICIT | BF_REPORT_ERROR));
            }
            for (std::string strBind : mapMultiArgs["-whitebind"]) {
                CService addrBind;
                if (!Lookup(strBind.c_str(), addrBind, 0, false))
                    return UIError(ResolveErrMsg("whitebind", strBind));
                if (addrBind.GetPort() == 0)
                    return UIError(strprintf(_("Need to specify a port with -whitebind: '%s'"), strBind));
                fBound |= Bind(addrBind, (BF_EXPLICIT | BF_REPORT_ERROR | BF_WHITELIST));
            }
        } else {
            struct in_addr inaddr_any;
            inaddr_any.s_addr = INADDR_ANY;
            fBound |= Bind(CService((in6_addr)IN6ADDR_ANY_INIT, GetListenPort()), BF_NONE);
            fBound |= Bind(CService(inaddr_any, GetListenPort()), !fBound ? BF_REPORT_ERROR : BF_NONE);
        }
        if (!fBound)
            return UIError(_("Failed to listen on any port. Use -listen=0 if you want this."));
    }

    if (mapArgs.count("-externalip")) {
        for (std::string strAddr : mapMultiArgs["-externalip"]) {
            CService addrLocal;
            if (Lookup(strAddr.c_str(), addrLocal, GetListenPort(), fNameLookup) && addrLocal.IsValid())
                AddLocal(addrLocal,LOCAL_MANUAL);
            else
                return UIError(ResolveErrMsg("externalip", strAddr));
        }
    }

    for (std::string strDest : mapMultiArgs["-seednode"])
        AddOneShot(strDest);

#if ENABLE_ZMQ
    pzmqNotificationInterface = CZMQNotificationInterface::CreateWithArguments(mapArgs);

    if (pzmqNotificationInterface) {
        RegisterValidationInterface(pzmqNotificationInterface);
    }
#endif

    // ********************************************************* Step 7: load block chain

    fReindex = GetBoolArg("-reindex", false);

    // Create blocks directory if it doesn't already exist
    fs::create_directories(GetDataDir() / "blocks");

    // cache size calculations
    int64_t nTotalCache = (GetArg("-dbcache", nDefaultDbCache) << 20);
    nTotalCache = std::max(nTotalCache, nMinDbCache << 20); // total cache cannot be less than nMinDbCache
    nTotalCache = std::min(nTotalCache, nMaxDbCache << 20); // total cache cannot be greater than nMaxDbcache
    int64_t nBlockTreeDBCache = nTotalCache / 8;
    if (nBlockTreeDBCache > (1 << 21) && !GetBoolArg("-txindex", true))
        nBlockTreeDBCache = (1 << 21); // block tree db cache shouldn't be larger than 2 MiB
    nTotalCache -= nBlockTreeDBCache;
    int64_t nCoinDBCache = std::min(nTotalCache / 2, (nTotalCache / 4) + (1 << 23)); // use 25%-50% of the remainder for disk cache
    nTotalCache -= nCoinDBCache;
    nCoinCacheUsage = nTotalCache; // the rest goes to in-memory cache
    LogPrintf("Cache configuration:\n");
    LogPrintf("* Using %.1fMiB for block index database\n", nBlockTreeDBCache * (1.0 / 1024 / 1024));
    LogPrintf("* Using %.1fMiB for chain state database\n", nCoinDBCache * (1.0 / 1024 / 1024));
    LogPrintf("* Using %.1fMiB for in-memory UTXO set\n", nCoinCacheUsage * (1.0 / 1024 / 1024));

    bool fLoaded = false;
    while (!fLoaded && !ShutdownRequested()) {
        bool fReset = fReindex;
        std::string strLoadError;

        uiInterface.InitMessage(_("Loading block index..."));

        do {
            const int64_t load_block_index_start_time = GetTimeMillis();

            try {
                UnloadBlockIndex();
                delete pcoinsTip;
                delete pcoinsdbview;
                delete pcoinscatcher;
                delete pblocktree;
                delete pSporkDB;

                //Rapids specific: spork DB's
                pSporkDB = new CSporkDB(0, false, false);

                pblocktree = new CBlockTreeDB(nBlockTreeDBCache, false, fReindex);
                pcoinsdbview = new CCoinsViewDB(nCoinDBCache, false, fReindex);
                pcoinscatcher = new CCoinsViewErrorCatcher(pcoinsdbview);
                pcoinsTip = new CCoinsViewCache(pcoinscatcher);

                if (fReindex)
                    pblocktree->WriteReindexing(true);

                // End loop if shutdown was requested
                if (ShutdownRequested()) break;

                // Rapids: load previous sessions sporks if we have them.
                uiInterface.InitMessage(_("Loading sporks..."));
                sporkManager.LoadSporksFromDB();

                uiInterface.InitMessage(_("Loading block index..."));
                std::string strBlockIndexError = "";
                if (!LoadBlockIndex(strBlockIndexError)) {
                    if (ShutdownRequested()) break;
                    strLoadError = _("Error loading block database");
                    strLoadError = strprintf("%s : %s", strLoadError, strBlockIndexError);
                    break;
                }

                const Consensus::Params& consensus = Params().GetConsensus();

                // If the loaded chain has a wrong genesis, bail out immediately
                // (we're likely using a testnet datadir, or the other way around).
                if (!mapBlockIndex.empty() && mapBlockIndex.count(consensus.hashGenesisBlock) == 0)
                    return UIError(_("Incorrect or no genesis block found. Wrong datadir for network?"));

                // Initialize the block index (no-op if non-empty database was already loaded)
                if (!InitBlockIndex()) {
                    strLoadError = _("Error initializing block database");
                    break;
                }

                // Check for changed -txindex state
                if (fTxIndex != GetBoolArg("-txindex", true)) {
                    strLoadError = _("You need to rebuild the database using -reindex to change -txindex");
                    break;
                }

                bool fReindexMoneySupply = GetBoolArg("-reindexmoneysupply", false);

                int chainHeight;
                {
                    LOCK(cs_main);
                    chainHeight = chainActive.Height();

                    // initialize RPD supply to 0
                    nMoneySupply = 0;

                    // Load RPD supply from DB
                    if (chainHeight >= 0) {
                        const uint256& tipHash = chainActive[chainHeight]->GetBlockHash();
                        CLegacyBlockIndex bi;

                        // Load RPD supply amount
                        if (!fReindexMoneySupply && !pblocktree->ReadMoneySupply(nMoneySupply)) {
                            // try first reading legacy block index from DB
                            if (pblocktree->ReadLegacyBlockIndex(tipHash, bi)) {
                                nMoneySupply = bi.nMoneySupply;
                            } else {
                                // reindex from disk
                                fReindexMoneySupply = true;
                            }
                        }
                    }
                }

                // Recalculate money supply
                if (fReindexMoneySupply) {
                    LOCK(cs_main);
                    RecalculateRPDSupply(1);
                }

                if (!fReindex) {
                    uiInterface.InitMessage(_("Verifying blocks..."));

                    // Flag sent to validation code to let it know it can skip certain checks
                    fVerifyingBlocks = true;

                    {
                        LOCK(cs_main);
                        CBlockIndex *tip = chainActive[chainHeight];
                        RPCNotifyBlockChange(true, tip);
                        if (tip && tip->nTime > GetAdjustedTime() + 2 * 60 * 60) {
                            strLoadError = _("The block database contains a block which appears to be from the future. "
                                             "This may be due to your computer's date and time being set incorrectly. "
                                             "Only rebuild the block database if you are sure that your computer's date and time are correct");
                            break;
                        }
                    }
                }
            } catch (const std::exception& e) {
                LogPrintf("%s\n", e.what());
                strLoadError = _("Error opening block database");
                fVerifyingBlocks = false;
                break;
            }

            fVerifyingBlocks = false;
            fLoaded = true;
            LogPrintf(" block index %15dms\n", GetTimeMillis() - load_block_index_start_time);
        } while (false);

        if (!fLoaded && !ShutdownRequested()) {
            // first suggest a reindex
            if (!fReset) {
                bool fRet = uiInterface.ThreadSafeMessageBox(
                    strLoadError + ".\n\n" + _("Do you want to rebuild the block database now?"),
                    "", CClientUIInterface::MSG_ERROR | CClientUIInterface::BTN_ABORT);
                if (fRet) {
                    fReindex = true;
                    fRequestShutdown = false;
                } else {
                    LogPrintf("Aborted block database rebuild. Exiting.\n");
                    return false;
                }
            } else {
                return UIError(strLoadError);
            }
        }
    }

    // As LoadBlockIndex can take several minutes, it's possible the user
    // requested to kill the GUI during the last operation. If so, exit.
    // As the program has not fully started yet, Shutdown() is possibly overkill.
    if (ShutdownRequested()) {
        LogPrintf("Shutdown requested. Exiting.\n");
        return false;
    }

    fs::path est_path = GetDataDir() / FEE_ESTIMATES_FILENAME;
    CAutoFile est_filein(fsbridge::fopen(est_path, "rb"), SER_DISK, CLIENT_VERSION);
    // Allowed to fail as this file IS missing on first startup.
    if (!est_filein.IsNull())
        mempool.ReadFeeEstimates(est_filein);
    fFeeEstimatesInitialized = true;

// ********************************************************* Step 8: load wallet
#ifdef ENABLE_WALLET
    if (fDisableWallet) {
        pwalletMain = NULL;
        LogPrintf("Wallet disabled!\n");
    } else {
        // needed to restore wallet transaction meta data after -zapwallettxes
        std::vector<CWalletTx> vWtx;

        if (GetBoolArg("-zapwallettxes", false)) {
            uiInterface.InitMessage(_("Zapping all transactions from wallet..."));

            pwalletMain = new CWallet(strWalletFile);
            DBErrors nZapWalletRet = pwalletMain->ZapWalletTx(vWtx);
            if (nZapWalletRet != DB_LOAD_OK) {
                uiInterface.InitMessage(_("Error loading wallet.dat: Wallet corrupted"));
                return false;
            }

            delete pwalletMain;
            pwalletMain = NULL;
        }

        uiInterface.InitMessage(_("Loading wallet..."));
        fVerifyingBlocks = true;

        const int64_t nWalletStartTime = GetTimeMillis();
        bool fFirstRun = true;
        pwalletMain = new CWallet(strWalletFile);
        DBErrors nLoadWalletRet = pwalletMain->LoadWallet(fFirstRun);
        if (nLoadWalletRet != DB_LOAD_OK) {
            if (nLoadWalletRet == DB_CORRUPT)
                strErrors << _("Error loading wallet.dat: Wallet corrupted") << "\n";
            else if (nLoadWalletRet == DB_NONCRITICAL_ERROR) {
                std::string msg(_("Warning: error reading wallet.dat! All keys read correctly, but transaction data"
                             " or address book entries might be missing or incorrect."));
                UIWarning(msg);
            } else if (nLoadWalletRet == DB_TOO_NEW)
                strErrors << _("Error loading wallet.dat: Wallet requires newer version of Rapids") << "\n";
            else if (nLoadWalletRet == DB_NEED_REWRITE) {
                strErrors << _("Wallet needed to be rewritten: restart Rapids to complete") << "\n";
                LogPrintf("%s", strErrors.str());
                return UIError(strErrors.str());
            } else
                strErrors << _("Error loading wallet.dat") << "\n";
        }

        // check minimum stake split threshold
        if (pwalletMain->nStakeSplitThreshold && pwalletMain->nStakeSplitThreshold < CWallet::minStakeSplitThreshold) {
            LogPrintf("WARNING: stake split threshold value %s too low. Restoring to minimum value %s.\n",
                    FormatMoney(pwalletMain->nStakeSplitThreshold), FormatMoney(CWallet::minStakeSplitThreshold));
            pwalletMain->nStakeSplitThreshold = CWallet::minStakeSplitThreshold;
        }

        int prev_version = pwalletMain->GetVersion();

        // Forced upgrade
        const bool fLegacyWallet = GetBoolArg("-legacywallet", false);
        if (GetBoolArg("-upgradewallet", fFirstRun && !fLegacyWallet)) {
            if (prev_version <= FEATURE_PRE_Rapids && pwalletMain->IsLocked()) {
                // Cannot upgrade a locked wallet
                std::string strProblem = "Cannot upgrade a locked wallet.\n";
                strErrors << _("Error: ") << strProblem;
                LogPrintf("%s", strErrors.str());
                return UIError(strProblem);
            }

            int nMaxVersion = GetArg("-upgradewallet", 0);
            if (nMaxVersion == 0) // the -upgradewallet without argument case
            {
                LogPrintf("Performing wallet upgrade to %i\n", FEATURE_LATEST);
                nMaxVersion = FEATURE_LATEST;
                pwalletMain->SetMinVersion(FEATURE_LATEST); // permanently upgrade the wallet immediately
            } else
                LogPrintf("Allowing wallet upgrade up to %i\n", nMaxVersion);
            if (nMaxVersion < pwalletMain->GetVersion())
                strErrors << _("Cannot downgrade wallet") << "\n";
            pwalletMain->SetMaxVersion(nMaxVersion);
        }

        // Upgrade to HD only if explicit upgrade was requested
        if (GetBoolArg("-upgradewallet", false)) {
            std::string upgradeError;
            if (!pwalletMain->Upgrade(upgradeError, prev_version)) {
                strErrors << upgradeError << "\n";
            }
        }

        if (fFirstRun) {
            if (!fLegacyWallet) {
                // Create new HD Wallet
                LogPrintf("Creating HD Wallet\n");
                // Ensure this wallet.dat can only be opened by clients supporting HD.
                pwalletMain->SetMinVersion(FEATURE_LATEST);
                pwalletMain->SetupSPKM();
            } else {
                if (!Params().IsRegTestNet()) {
                    std::string strProblem = "Legacy wallets can only be created on RegTest.\n";
                    strErrors << _("Error: ") << strProblem;
                    LogPrintf("%s", strErrors.str());
                    return UIError(strProblem);
                }
                // Create legacy wallet
                LogPrintf("Creating Pre-HD Wallet\n");
                pwalletMain->SetMaxVersion(FEATURE_PRE_Rapids);
            }

            // Top up the keypool
            if (!pwalletMain->TopUpKeyPool()) {
                // Error generating keys
                UIError(_("Unable to generate initial key") += "\n");
                return error("%s %s", __func__ , "Unable to generate initial key");
            }

            pwalletMain->SetBestChain(chainActive.GetLocator());
        }

        LogPrintf("Init errors: %s\n", strErrors.str());
        LogPrintf("Wallet completed loading in %15dms\n", GetTimeMillis() - nWalletStartTime);

        RegisterValidationInterface(pwalletMain);

        CBlockIndex* pindexRescan = chainActive.Tip();
        if (GetBoolArg("-rescan", false))
            pindexRescan = chainActive.Genesis();
        else {
            CWalletDB walletdb(strWalletFile);
            CBlockLocator locator;
            if (walletdb.ReadBestBlock(locator))
                pindexRescan = FindForkInGlobalIndex(chainActive, locator);
            else
                pindexRescan = chainActive.Genesis();
        }
        if (chainActive.Tip() && chainActive.Tip() != pindexRescan) {
            uiInterface.InitMessage(_("Rescanning..."));
            LogPrintf("Rescanning last %i blocks (from block %i)...\n", chainActive.Height() - pindexRescan->nHeight, pindexRescan->nHeight);
            const int64_t nWalletRescanTime = GetTimeMillis();
            if (pwalletMain->ScanForWalletTransactions(pindexRescan, true, true) == -1) {
                return error("Shutdown requested over the txs scan. Exiting.");
            }
            LogPrintf("Rescan completed in %15dms\n", GetTimeMillis() - nWalletRescanTime);
            pwalletMain->SetBestChain(chainActive.GetLocator());
            nWalletDBUpdated++;

            // Restore wallet transaction metadata after -zapwallettxes=1
            if (GetBoolArg("-zapwallettxes", false) && GetArg("-zapwallettxes", "1") != "2") {
                CWalletDB walletdb(strWalletFile);
                for (const CWalletTx& wtxOld : vWtx) {
                    uint256 hash = wtxOld.GetHash();
                    std::map<uint256, CWalletTx>::iterator mi = pwalletMain->mapWallet.find(hash);
                    if (mi != pwalletMain->mapWallet.end()) {
                        const CWalletTx* copyFrom = &wtxOld;
                        CWalletTx* copyTo = &mi->second;
                        copyTo->mapValue = copyFrom->mapValue;
                        copyTo->vOrderForm = copyFrom->vOrderForm;
                        copyTo->nTimeReceived = copyFrom->nTimeReceived;
                        copyTo->nTimeSmart = copyFrom->nTimeSmart;
                        copyTo->fFromMe = copyFrom->fFromMe;
                        copyTo->strFromAccount = copyFrom->strFromAccount;
                        copyTo->nOrderPos = copyFrom->nOrderPos;
                        copyTo->WriteToDisk(&walletdb);
                    }
                }
            }
        }
        fVerifyingBlocks = false;

    }  // (!fDisableWallet)
#else  // ENABLE_WALLET
    LogPrintf("No wallet compiled in!\n");
#endif // !ENABLE_WALLET
    // ********************************************************* Step 9: import blocks

    if (!CheckDiskSpace())
        return false;

    // Either install a handler to notify us when genesis activates, or set fHaveGenesis directly.
    // No locking, as this happens before any background thread is started.
    if (chainActive.Tip() == nullptr) {
        uiInterface.NotifyBlockTip.connect(BlockNotifyGenesisWait);
    } else {
        fHaveGenesis = true;
    }

    if (mapArgs.count("-blocknotify"))
        uiInterface.NotifyBlockTip.connect(BlockNotifyCallback);

    if (mapArgs.count("-blocksizenotify"))
        uiInterface.NotifyBlockSize.connect(BlockSizeNotifyCallback);

    // scan for better chains in the block chain database, that are not yet connected in the active best chain
    CValidationState state;
    if (!ActivateBestChain(state))
        strErrors << "Failed to connect best block";
    // update g_best_block if needed
    {
        LOCK(g_best_block_mutex);
        if (g_best_block.IsNull() && chainActive.Tip()) {
            g_best_block = chainActive.Tip()->GetBlockHash();
            g_best_block_cv.notify_all();
        }
    }

    std::vector<fs::path> vImportFiles;
    if (mapArgs.count("-loadblock")) {
        for (std::string strFile : mapMultiArgs["-loadblock"])
            vImportFiles.push_back(strFile);
    }
    threadGroup.create_thread(boost::bind(&ThreadImport, vImportFiles));

    // Wait for genesis block to be processed
    LogPrintf("Waiting for genesis block to be imported...\n");
    {
        std::unique_lock<std::mutex> lockG(cs_GenesisWait);
        while (!fHaveGenesis) {
            condvar_GenesisWait.wait(lockG);
        }
        uiInterface.NotifyBlockTip.disconnect(BlockNotifyGenesisWait);
    }

    // ********************************************************* Step 10: setup layer 2 data

    uiInterface.InitMessage(_("Loading masternode cache..."));

    CMasternodeDB mndb;
    CMasternodeDB::ReadResult readResult = mndb.Read(mnodeman);
    if (readResult == CMasternodeDB::FileError)
        LogPrintf("Missing masternode cache file - mncache.dat, will try to recreate\n");
    else if (readResult != CMasternodeDB::Ok) {
        LogPrintf("Error reading mncache.dat: ");
        if (readResult == CMasternodeDB::IncorrectFormat)
            LogPrintf("magic is ok but data has invalid format, will try to recreate\n");
        else
            LogPrintf("file format is unknown or invalid, please fix it manually\n");
    }

    uiInterface.InitMessage(_("Loading budget cache..."));

    CBudgetDB budgetdb;
    CBudgetDB::ReadResult readResult2 = budgetdb.Read(budget);

    if (readResult2 == CBudgetDB::FileError)
        LogPrintf("Missing budget cache - budget.dat, will try to recreate\n");
    else if (readResult2 != CBudgetDB::Ok) {
        LogPrintf("Error reading budget.dat: ");
        if (readResult2 == CBudgetDB::IncorrectFormat)
            LogPrintf("magic is ok but data has invalid format, will try to recreate\n");
        else
            LogPrintf("file format is unknown or invalid, please fix it manually\n");
    }

    //flag our cached items so we send them to our peers
    budget.ResetSync();
    budget.ClearSeen();


    uiInterface.InitMessage(_("Loading masternode payment cache..."));

    CMasternodePaymentDB mnpayments;
    CMasternodePaymentDB::ReadResult readResult3 = mnpayments.Read(masternodePayments);

    if (readResult3 == CMasternodePaymentDB::FileError)
        LogPrintf("Missing masternode payment cache - mnpayments.dat, will try to recreate\n");
    else if (readResult3 != CMasternodePaymentDB::Ok) {
        LogPrintf("Error reading mnpayments.dat: ");
        if (readResult3 == CMasternodePaymentDB::IncorrectFormat)
            LogPrintf("magic is ok but data has invalid format, will try to recreate\n");
        else
            LogPrintf("file format is unknown or invalid, please fix it manually\n");
    }

    fMasterNode = GetBoolArg("-masternode", false);

    if ((fMasterNode || masternodeConfig.getCount() > -1) && fTxIndex == false) {
        return UIError("Enabling Masternode support requires turning on transaction indexing."
                         "Please add txindex=1 to your configuration and start with -reindex");
    }

    if (fMasterNode) {
        LogPrintf("IS MASTER NODE\n");
        strMasterNodeAddr = GetArg("-masternodeaddr", "");

        LogPrintf(" addr %s\n", strMasterNodeAddr.c_str());

        if (!strMasterNodeAddr.empty()) {
            int nPort;
            int nDefaultPort = Params().GetDefaultPort();
            std::string strHost;
            SplitHostPort(strMasterNodeAddr, nPort, strHost);

            // Allow for the port number to be omitted here and just double check
            // that if a port is supplied, it matches the required default port.
            if (nPort == 0) nPort = nDefaultPort;
            if (nPort != nDefaultPort) {
                return UIError(strprintf(_("Invalid -masternodeaddr port %d, only %d is supported on %s-net."),
                    nPort, nDefaultPort, Params().NetworkIDString()));
            }
            CService addrTest(LookupNumeric(strHost.c_str(), nPort));
            if (!addrTest.IsValid()) {
                return UIError(strprintf(_("Invalid -masternodeaddr address: %s"), strMasterNodeAddr));
            }
        }

        strMasterNodePrivKey = GetArg("-masternodeprivkey", "");
        if (!strMasterNodePrivKey.empty()) {
            std::string errorMessage;

            CKey key;
            CPubKey pubkey;

            if (!CMessageSigner::GetKeysFromSecret(strMasterNodePrivKey, key, pubkey)) {
                return UIError(_("Invalid masternodeprivkey. Please see documenation."));
            }

            activeMasternode.pubKeyMasternode = pubkey;

        } else {
            return UIError(_("You must specify a masternodeprivkey in the configuration. Please see documentation for help."));
        }
    }

    //get the mode of budget voting for this masternode
    strBudgetMode = GetArg("-budgetvotemode", "auto");

    if (GetBoolArg("-mnconflock", true) && pwalletMain) {
        LOCK(pwalletMain->cs_wallet);
        LogPrintf("Locking Masternodes:\n");
        uint256 mnTxHash;
        for (CMasternodeConfig::CMasternodeEntry mne : masternodeConfig.getEntries()) {
            mnTxHash.SetHex(mne.getTxHash());
            COutPoint outpoint = COutPoint(mnTxHash, (unsigned int) std::stoul(mne.getOutputIndex().c_str()));
#ifdef ENABLE_WALLET
			unsigned int n = std::stoul(mne.getOutputIndex());
			if (pwalletMain->IsSpent(mnTxHash, n)) continue;
			LogPrintf("  %s %s\n", mne.getTxHash(), mne.getOutputIndex());
            pwalletMain->LockCoin(outpoint);
#endif
        }
    }

    fEnableSwiftTX = GetBoolArg("-enableswifttx", fEnableSwiftTX);
    nSwiftTXDepth = GetArg("-swifttxdepth", nSwiftTXDepth);
    nSwiftTXDepth = std::min(std::max(nSwiftTXDepth, 0), 60);

    //lite mode disables all Masternode related functionality
    fLiteMode = GetBoolArg("-litemode", false);
    if (fMasterNode && fLiteMode) {
        return UIError("You can not start a masternode in litemode");
    }

    LogPrintf("fLiteMode %d\n", fLiteMode);
    LogPrintf("nSwiftTXDepth %d\n", nSwiftTXDepth);
    LogPrintf("Budget Mode %s\n", strBudgetMode.c_str());

    threadGroup.create_thread(boost::bind(&ThreadCheckMasternodes));

    if (ShutdownRequested()) {
        LogPrintf("Shutdown requested. Exiting.\n");
        return false;
    }

    // ********************************************************* Step 11: start node

    if (!strErrors.str().empty())
        return UIError(strErrors.str());

    //// debug print
    LogPrintf("mapBlockIndex.size() = %u\n", mapBlockIndex.size());
    LogPrintf("chainActive.Height() = %d\n", chainActive.Height());
#ifdef ENABLE_WALLET
    {
        if (pwalletMain) {
            LOCK(pwalletMain->cs_wallet);
            LogPrintf("setKeyPool.size() = %u\n", pwalletMain ? pwalletMain->GetKeyPoolSize() : 0);
            LogPrintf("mapWallet.size() = %u\n", pwalletMain ? pwalletMain->mapWallet.size() : 0);
            LogPrintf("mapAddressBook.size() = %u\n", pwalletMain ? pwalletMain->mapAddressBook.size() : 0);
        }
    }
#endif

    if (GetBoolArg("-listenonion", DEFAULT_LISTEN_ONION))
        StartTorControl(threadGroup);

    StartNode(threadGroup, scheduler);

#ifdef ENABLE_WALLET
    // Generate coins in the background
    if (pwalletMain)
        GenerateBitcoins(GetBoolArg("-gen", false), pwalletMain, GetArg("-genproclimit", 1));
#endif

    // ********************************************************* Step 12: finished

    SetRPCWarmupFinished();
    uiInterface.InitMessage(_("Done loading"));

#ifdef ENABLE_WALLET
    if (pwalletMain) {
        // Add wallet transactions that aren't already in a block to mapTransactions
        pwalletMain->ReacceptWalletTransactions(/*fFirstLoad*/true);

        // Run a thread to flush wallet periodically
        threadGroup.create_thread(boost::bind(&ThreadFlushWalletDB, boost::ref(pwalletMain->strWalletFile)));

        // StakeMiner thread disabled by default on regtest
        if (GetBoolArg("-staking", !Params().IsRegTestNet())) {
            threadGroup.create_thread(boost::bind(&ThreadStakeMinter));
        }
    }
#endif


    return !fRequestShutdown;
}<|MERGE_RESOLUTION|>--- conflicted
+++ resolved
@@ -398,13 +398,8 @@
     strUsage += HelpMessageOpt("-sysperms", _("Create new files with system default permissions, instead of umask 077 (only effective with disabled wallet functionality)"));
 #endif
     strUsage += HelpMessageOpt("-txindex", strprintf(_("Maintain a full transaction index, used by the getrawtransaction rpc call (default: %u)"), 0));
-<<<<<<< HEAD
-	strUsage += HelpMessageOpt("-addressindex", strprintf(_("Maintain a full address index, used to query for the balance, txids and unspent outputs for addresses (default: %u)"), DEFAULT_ADDRESSINDEX));
-	strUsage += HelpMessageOpt("-forcestart", _("Attempt to force blockchain corruption recovery") + " " + _("on startup"));
-=======
-    strUsage += HelpMessageOpt("-addressindex", strprintf(_("Maintain a full address index, used to query for the balance, txids and unspent outputs for addresses (default: %u)"), DEFAULT_ADDRESSINDEX));
-    strUsage += HelpMessageOpt("-forcestart", _("Attempt to force blockchain corruption recovery") + " " + _("on startup"));
->>>>>>> 2fb4aaa9
+  	strUsage += HelpMessageOpt("-addressindex", strprintf(_("Maintain a full address index, used to query for the balance, txids and unspent outputs for addresses (default: %u)"), DEFAULT_ADDRESSINDEX));
+  	strUsage += HelpMessageOpt("-forcestart", _("Attempt to force blockchain corruption recovery") + " " + _("on startup"));
 
     strUsage += HelpMessageGroup(_("Connection options:"));
     strUsage += HelpMessageOpt("-addnode=<ip>", _("Add a node to connect to and attempt to keep the connection open"));
