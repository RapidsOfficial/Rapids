--- conflicted
+++ resolved
@@ -124,11 +124,9 @@
 
     CTxDestination Get() const;
     bool GetKeyID(CKeyID& keyID) const;
-<<<<<<< HEAD
-	bool GetIndexKey(uint160& hashBytes, int& type) const;
-=======
+
     bool GetIndexKey(uint160& hashBytes, int& type) const;
->>>>>>> 2fb4aaa9
+
     bool IsScript() const;
     bool IsStakingAddress() const;
 
