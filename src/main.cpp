--- conflicted
+++ resolved
@@ -43,11 +43,7 @@
 
 #include <index/addressindex.h>
 
-<<<<<<< HEAD
-=======
-#include "invalid.h"
-#include "libzerocoin/Denominations.h"
->>>>>>> 2fb4aaa9
+
 #include "masternode-sync.h"
 #include <sstream>
 
@@ -94,11 +90,9 @@
 std::atomic<bool> fImporting{false};
 std::atomic<bool> fReindex{false};
 bool fTxIndex = true;
-<<<<<<< HEAD
+
 bool fAddressIndex = true;
-=======
-bool fAddressIndex = false;
->>>>>>> 2fb4aaa9
+
 bool fIsBareMultisigStd = true;
 bool fCheckBlockIndex = false;
 bool fVerifyingBlocks = false;
@@ -1234,7 +1228,6 @@
         }
 
         // Store transaction in memory
-<<<<<<< HEAD
         pool.addUnchecked(hash, entry, setAncestors, !IsInitialBlockDownload());
 
 		// Add memory address index
@@ -1256,14 +1249,7 @@
         pool.TrimToSize(GetArg("-maxmempool", DEFAULT_MAX_MEMPOOL_SIZE) * 1000000);
         if (!pool.exists(tx.GetHash()))
             return state.DoS(0, false, REJECT_INSUFFICIENTFEE, "mempool full");
-=======
-        pool.addUnchecked(hash, entry);
-
-        // Add memory address index
-        if (fAddressIndex) {
-            pool.addAddressIndex(entry, view);
-        }
->>>>>>> 2fb4aaa9
+
     }
 
     SyncWithWallets(tx, nullptr);
@@ -1474,7 +1460,6 @@
 }
 
 bool GetAddressIndex(uint160 addressHash, int type,
-<<<<<<< HEAD
 	std::vector<std::pair<CAddressIndexKey, CAmount> > &addressIndex, int start, int end)
 {
 	if (!fAddressIndex)
@@ -1498,32 +1483,6 @@
 	return true;
 }
 
-
-=======
-                     std::vector<std::pair<CAddressIndexKey, CAmount> > &addressIndex, int start, int end)
-{
-    if (!fAddressIndex)
-        return error("address index not enabled");
-
-    if (!pblocktree->ReadAddressIndex(addressHash, type, addressIndex, start, end))
-        return error("unable to get txids for address");
-
-    return true;
-}
-
-bool GetAddressUnspent(uint160 addressHash, int type,
-                       std::vector<std::pair<CAddressUnspentKey, CAddressUnspentValue> > &unspentOutputs)
-{
-    if (!fAddressIndex)
-        return error("address index not enabled");
-
-    if (!pblocktree->ReadAddressUnspentIndex(addressHash, type, unspentOutputs))
-        return error("unable to get txids for address");
-
-    return true;
-}
-
->>>>>>> 2fb4aaa9
 /** Return transaction in tx, and if it was found inside a block, its hash is placed in hashBlock */
 bool GetTransaction(const uint256& hash, CTransaction& txOut, uint256& hashBlock, bool fAllowSlow, CBlockIndex* blockIndex)
 {
@@ -2158,7 +2117,6 @@
 					// undo receiving activity
 					addressIndex.push_back(std::make_pair(CAddressIndexKey(1, hashBytes, pindex->nHeight, i, hash, k, false), out.nValue));
 
-<<<<<<< HEAD
 					// undo unspent index
 					addressUnspentIndex.push_back(std::make_pair(CAddressUnspentKey(1, hashBytes, hash, k), CAddressUnspentValue()));
 
@@ -2169,47 +2127,7 @@
 
 			}
 		}
-=======
-        if (fAddressIndex) {
-
-            for (unsigned int k = tx.vout.size(); k-- > 0;) {
-                const CTxOut &out = tx.vout[k];
-
-                if (out.scriptPubKey.IsPayToScriptHash()) {
-                    vector<unsigned char> hashBytes(out.scriptPubKey.begin() + 2, out.scriptPubKey.begin() + 22);
-
-                    // undo receiving activity
-                    addressIndex.push_back(make_pair(CAddressIndexKey(2, uint160(hashBytes), pindex->nHeight, i, hash, k, false), out.nValue));
-
-                    // undo unspent index
-                    addressUnspentIndex.push_back(make_pair(CAddressUnspentKey(2, uint160(hashBytes), hash, k), CAddressUnspentValue()));
-
-                } else if (out.scriptPubKey.IsPayToPublicKeyHash()) {
-                    vector<unsigned char> hashBytes(out.scriptPubKey.begin() + 3, out.scriptPubKey.begin() + 23);
-
-                    // undo receiving activity
-                    addressIndex.push_back(make_pair(CAddressIndexKey(1, uint160(hashBytes), pindex->nHeight, i, hash, k, false), out.nValue));
-
-                    // undo unspent index
-                    addressUnspentIndex.push_back(make_pair(CAddressUnspentKey(1, uint160(hashBytes), hash, k), CAddressUnspentValue()));
-
-                } else if (out.scriptPubKey.IsPayToPublicKey()) {
-                    uint160 hashBytes(Hash160(out.scriptPubKey.begin() + 1, out.scriptPubKey.end() - 1));
-                    
-                    // undo receiving activity
-                    addressIndex.push_back(std::make_pair(CAddressIndexKey(1, hashBytes, pindex->nHeight, i, hash, k, false), out.nValue));
-                    
-                    // undo unspent index
-                    addressUnspentIndex.push_back(std::make_pair(CAddressUnspentKey(1, hashBytes, hash, k), CAddressUnspentValue()));
-
-                } else {
-                    continue;
-                }
-
-            }
-        }
-
->>>>>>> 2fb4aaa9
+
 
         // Check that all outputs are available and match the outputs in the block itself
         // exactly. Note that transactions with only provably unspendable outputs won't
@@ -2260,7 +2178,6 @@
                     coins->vout.resize(out.n + 1);
                 coins->vout[out.n] = undo.txout;
 
-<<<<<<< HEAD
 				if (fAddressIndex) {
 					const CTxOut &prevout = view.GetOutputFor(tx.vin[j]);
 					if (prevout.scriptPubKey.IsPayToScriptHash()) {
@@ -2297,43 +2214,7 @@
 						continue;
 					}
 				}
-
-=======
-                if (fAddressIndex) {
-                    const CTxOut &prevout = view.GetOutputFor(tx.vin[j]);
-                    if (prevout.scriptPubKey.IsPayToScriptHash()) {
-                        vector<unsigned char> hashBytes(prevout.scriptPubKey.begin() + 2, prevout.scriptPubKey.begin() + 22);
-
-                        // undo spending activity
-                        addressIndex.push_back(make_pair(CAddressIndexKey(2, uint160(hashBytes), pindex->nHeight, i, hash, j, true), prevout.nValue * -1));
-
-                        // restore unspent index
-                        addressUnspentIndex.push_back(make_pair(CAddressUnspentKey(2, uint160(hashBytes), hash, j), CAddressUnspentValue(prevout.nValue, prevout.scriptPubKey, undo.nHeight)));
-
-                    } else if (prevout.scriptPubKey.IsPayToPublicKeyHash()) {
-                        vector<unsigned char> hashBytes(prevout.scriptPubKey.begin() + 3, prevout.scriptPubKey.begin() + 23);
-
-                        // undo spending activity
-                        addressIndex.push_back(make_pair(CAddressIndexKey(1, uint160(hashBytes), pindex->nHeight, i, hash, j, true), prevout.nValue * -1));
-
-                        // restore unspent index
-                        addressUnspentIndex.push_back(make_pair(CAddressUnspentKey(1, uint160(hashBytes), hash, j), CAddressUnspentValue(prevout.nValue, prevout.scriptPubKey, undo.nHeight)));
-
-                    } else if (prevout.scriptPubKey.IsPayToPublicKey()) {
-                        uint160 hashBytes(Hash160(prevout.scriptPubKey.begin() + 1, prevout.scriptPubKey.end() - 1));
-                        
-                        // undo spending activity
-                        addressIndex.push_back(std::make_pair(CAddressIndexKey(1, hashBytes, pindex->nHeight, i, hash, j, false), prevout.nValue * -1));
-                        
-                        // restore unspent index
-                        addressUnspentIndex.push_back(std::make_pair(CAddressUnspentKey(1, hashBytes, hash, j), CAddressUnspentValue(prevout.nValue, prevout.scriptPubKey, undo.nHeight)));
-
-                    } else {
-                        continue;
-                    }
-                }
->>>>>>> 2fb4aaa9
-            }
+        }
         }
 
         if (!tx.IsCoinBase() && view.HaveInputs(tx))
@@ -2350,7 +2231,6 @@
         *pfClean = fClean;
         return true;
     } else {
-<<<<<<< HEAD
 		if (fAddressIndex) {
 			if (!pblocktree->EraseAddressIndex(addressIndex)) {
 				return AbortNode("Failed to delete address index");
@@ -2359,17 +2239,6 @@
 				return AbortNode("Failed to write address unspent index");
 			}
 		}
-=======
-        if (fAddressIndex) {
-            if (!pblocktree->EraseAddressIndex(addressIndex)) {
-                return AbortNode("Failed to delete address index");
-            }
-            if (!pblocktree->UpdateAddressUnspentIndex(addressUnspentIndex)) {
-                return AbortNode("Failed to write address unspent index");
-            }
-        }
-
->>>>>>> 2fb4aaa9
         return fClean;
     }
 }
@@ -2471,14 +2340,10 @@
     vPos.reserve(block.vtx.size());
     CBlockUndo blockundo;
     blockundo.vtxundo.reserve(block.vtx.size() - 1);
-<<<<<<< HEAD
-	std::vector<std::pair<CAddressIndexKey, CAmount> > addressIndex;
-	std::vector<std::pair<CAddressUnspentKey, CAddressUnspentValue> > addressUnspentIndex;
-=======
+
     std::vector<std::pair<CAddressIndexKey, CAmount> > addressIndex;
     std::vector<std::pair<CAddressUnspentKey, CAddressUnspentValue> > addressUnspentIndex;
 
->>>>>>> 2fb4aaa9
     CAmount nValueOut = 0;
     CAmount nValueIn = 0;
     unsigned int nMaxBlockSigOps = MAX_BLOCK_SIGOPS_CURRENT;
@@ -2487,8 +2352,7 @@
 
     for (unsigned int i = 0; i < block.vtx.size(); i++) {
         const CTransaction& tx = block.vtx[i];
-<<<<<<< HEAD
-		const uint256 txhash = tx.GetHash();
+		    const uint256 txhash = tx.GetHash();
         // First check for BIP30.
         // Do not allow blocks that contain transactions which 'overwrite' older transactions,
         // unless those are already completely spent.
@@ -2505,9 +2369,6 @@
 				return state.DoS(100, error("ConnectBlock() : tried to overwrite transaction"),
 					REJECT_INVALID, "bad-txns-BIP30");
 		}
-=======
-        const uint256 txhash = tx.GetHash();
->>>>>>> 2fb4aaa9
 
         nInputs += tx.vin.size();
         nSigOps += GetLegacySigOpCount(tx);
@@ -2610,7 +2471,6 @@
             control.Add(vChecks);
         }
 
-<<<<<<< HEAD
 		if (fAddressIndex) {
 			for (unsigned int k = 0; k < tx.vout.size(); k++) {
 				const CTxOut &out = tx.vout[k];
@@ -2650,44 +2510,6 @@
 				}
 			}
 		}
-=======
-        if (fAddressIndex) {
-            for (unsigned int k = 0; k < tx.vout.size(); k++) {
-                const CTxOut &out = tx.vout[k];
-
-                if (out.scriptPubKey.IsPayToScriptHash()) {
-                    vector<unsigned char> hashBytes(out.scriptPubKey.begin() + 2, out.scriptPubKey.begin() + 22);
-
-                    // record receiving activity
-                    addressIndex.push_back(make_pair(CAddressIndexKey(2, uint160(hashBytes), pindex->nHeight, i, txhash, k, false), out.nValue));
-
-                    // record unspent output
-                    addressUnspentIndex.push_back(make_pair(CAddressUnspentKey(2, uint160(hashBytes), txhash, k), CAddressUnspentValue(out.nValue, out.scriptPubKey, pindex->nHeight)));
-
-                } else if (out.scriptPubKey.IsPayToPublicKeyHash()) {
-                    vector<unsigned char> hashBytes(out.scriptPubKey.begin() + 3, out.scriptPubKey.begin() + 23);
-
-                    // record receiving activity
-                    addressIndex.push_back(make_pair(CAddressIndexKey(1, uint160(hashBytes), pindex->nHeight, i, txhash, k, false), out.nValue));
-
-                    // record unspent output
-                    addressUnspentIndex.push_back(make_pair(CAddressUnspentKey(1, uint160(hashBytes), txhash, k), CAddressUnspentValue(out.nValue, out.scriptPubKey, pindex->nHeight)));
-
-                } else if (out.scriptPubKey.IsPayToPublicKey()) {
-                    uint160 hashBytes(Hash160(out.scriptPubKey.begin() + 1, out.scriptPubKey.end() - 1));
-
-                    // record receiving activity
-                    addressIndex.push_back(std::make_pair(CAddressIndexKey(1, hashBytes, pindex->nHeight, i, txhash, k, false), out.nValue));
-
-                    // record unspent output
-                    addressUnspentIndex.push_back(std::make_pair(CAddressUnspentKey(1, hashBytes, txhash, k), CAddressUnspentValue(out.nValue, out.scriptPubKey, pindex->nHeight)));
-
-                } else {
-                    continue;
-                }
-            }
-        }
->>>>>>> 2fb4aaa9
 
         nValueOut += tx.GetValueOut();
 
@@ -2752,31 +2574,10 @@
         if (!pblocktree->WriteTxIndex(vPos))
             return AbortNode(state, "Failed to write transaction index");
 
-<<<<<<< HEAD
 	if (fAddressIndex) {
 		if (!pblocktree->WriteAddressIndex(addressIndex)) {
 			return AbortNode(state, "Failed to write address index");
 		}
-=======
-    if (fAddressIndex) {
-        if (!pblocktree->WriteAddressIndex(addressIndex)) {
-            return AbortNode(state, "Failed to write address index");
-        }
-
-        if (!pblocktree->UpdateAddressUnspentIndex(addressUnspentIndex)) {
-            return AbortNode("Failed to write address unspent index");
-        }
-    }
-
-    // add this block to the view's block chain
-    view.SetBestBlock(pindex->GetBlockHash());
-
-    // Update zRPD money supply map
-    if (!UpdateZRPDSupplyConnect(block, pindex, fJustCheck)) {
-        return state.DoS(100, error("%s: Failed to calculate new zRPD supply for block=%s height=%d", __func__,
-                                    block.GetHash().GetHex(), pindex->nHeight), REJECT_INVALID);
-    }
->>>>>>> 2fb4aaa9
 
 		if (!pblocktree->UpdateAddressUnspentIndex(addressUnspentIndex)) {
 			return AbortNode("Failed to write address unspent index");
@@ -4579,15 +4380,10 @@
     pblocktree->ReadFlag("txindex", fTxIndex);
     LogPrintf("LoadBlockIndexDB(): transaction index %s\n", fTxIndex ? "enabled" : "disabled");
 
-<<<<<<< HEAD
-	// Check whether we have an address index
-	pblocktree->ReadFlag("addressindex", fAddressIndex);
-	LogPrintf("%s: address index %s\n", __func__, fAddressIndex ? "enabled" : "disabled");
-=======
+
     // Check whether we have an address index
     pblocktree->ReadFlag("addressindex", fAddressIndex);
     LogPrintf("%s: address index %s\n", __func__, fAddressIndex ? "enabled" : "disabled");
->>>>>>> 2fb4aaa9
 
     // If this is written true before the next client init, then we know the shutdown process failed
     pblocktree->WriteFlag("shutdown", false);
@@ -4745,17 +4541,11 @@
     // Use the provided setting for -txindex in the new database
     fTxIndex = GetBoolArg("-txindex", true);
     pblocktree->WriteFlag("txindex", fTxIndex);
-<<<<<<< HEAD
-	// Use the provided setting for -addressindex in the new database
-	fAddressIndex = GetBoolArg("-addressindex", DEFAULT_ADDRESSINDEX);
-	pblocktree->WriteFlag("addressindex", fAddressIndex);
-=======
 
     // Use the provided setting for -addressindex in the new database
     fAddressIndex = GetBoolArg("-addressindex", DEFAULT_ADDRESSINDEX);
     pblocktree->WriteFlag("addressindex", fAddressIndex);
 
->>>>>>> 2fb4aaa9
     LogPrintf("Initializing databases...\n");
 
     // Only add the genesis block if not reindexing (in which case we reuse the one already on disk)
